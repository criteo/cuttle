val devMode = settingKey[Boolean]("Some build optimization are applied in devMode.")
val writeClasspath = taskKey[File]("Write the project classpath to a file.")

val VERSION = "0.9.12"

lazy val catsCore = "1.5.0"
lazy val circe = "0.10.1"
lazy val doobie = "0.6.0"
lazy val lolhttp = "0.12.0"

lazy val commonSettings = Seq(
  organization := "com.criteo.cuttle",
  version := VERSION,
  scalaVersion := "2.11.12",
  crossScalaVersions := Seq("2.11.12", "2.12.3"),
  scalacOptions ++= Seq(
    "-deprecation",
    "-encoding",
    "UTF-8",
    "-feature",
    "-unchecked",
    "-Xlint",
    "-Yno-adapted-args",
    "-Ywarn-dead-code",
    "-Xfuture",
    "-Ywarn-unused",
    "-Ywarn-unused-import",
    "-Ypartial-unification"
  ) ++ (CrossVersion.partialVersion(scalaVersion.value) match {
    case Some((2, 12)) => Seq("-Ywarn-unused:-params")
    case _             => Nil
  }),
  devMode := Option(System.getProperty("devMode")).isDefined,
  writeClasspath := {
    val f = file(s"/tmp/classpath_${organization.value}.${name.value}")
    val classpath = (fullClasspath in Test).value
    IO.write(f, classpath.map(_.data).mkString(":"))
    streams.value.log.info(f.getAbsolutePath)
    f
  },
  // test config
  testOptions in IntegrationTest := Seq(Tests.Filter(_ endsWith "ITest"), Tests.Argument("-oF")),
  // Maven config
  credentials += Credentials(
    "Sonatype Nexus Repository Manager",
    "oss.sonatype.org",
    "criteo-oss",
    sys.env.getOrElse("SONATYPE_PASSWORD", "")
  ),
  publishTo := Some(
    if (isSnapshot.value)
      Opts.resolver.sonatypeSnapshots
    else
      Opts.resolver.sonatypeStaging
  ),
  pgpPassphrase := sys.env.get("SONATYPE_PASSWORD").map(_.toArray),
  pgpSecretRing := file(".travis/secring.gpg"),
  pgpPublicRing := file(".travis/pubring.gpg"),
  pomExtra in Global := {
    <url>https://github.com/criteo/cuttle</url>
    <licenses>
      <license>
        <name>Apache 2</name>
        <url>http://www.apache.org/licenses/LICENSE-2.0.txt</url>
      </license>
    </licenses>
    <scm>
      <connection>scm:git:github.com/criteo/cuttle.git</connection>
      <developerConnection>scm:git:git@github.com:criteo/cuttle.git</developerConnection>
      <url>github.com/criteo/cuttle</url>
    </scm>
    <developers>
      <developer>
        <name>Guillaume Bort</name>
        <email>g.bort@criteo.com</email>
        <url>https://github.com/guillaumebort</url>
        <organization>Criteo</organization>
        <organizationUrl>http://www.criteo.com</organizationUrl>
      </developer>
      <developer>
        <name>Adrien Surée</name>
        <email>a.suree@criteo.com</email>
        <url>https://github.com/haveo</url>
        <organization>Criteo</organization>
        <organizationUrl>http://www.criteo.com</organizationUrl>
      </developer>
      <developer>
        <name>Justin Coffey</name>
        <email>j.coffey@criteo.com</email>
        <url>https://github.com/jqcoffey</url>
        <organization>Criteo</organization>
        <organizationUrl>http://www.criteo.com</organizationUrl>
      </developer>
      <developer>
        <name>Vincent Guerci</name>
        <email>v.guerci@criteo.com</email>
        <url>https://github.com/vguerci</url>
        <organization>Criteo</organization>
        <organizationUrl>http://www.criteo.com</organizationUrl>
      </developer>
      <developer>
        <name>Alexandre Careil</name>
        <email>a.careil@criteo.com</email>
        <url>https://github.com/hhalex</url>
        <organization>Criteo</organization>
        <organizationUrl>http://www.criteo.com</organizationUrl>
      </developer>
      <developer>
        <name>Arnaud Dufranne</name>
        <email>a.dufranne@criteo.com</email>
        <url>https://github.com/dufrannea</url>
        <organization>Criteo</organization>
        <organizationUrl>http://www.criteo.com</organizationUrl>
      </developer>
      <developer>
        <name>Alexey Eryshev</name>
        <email>a.eryshev@criteo.com</email>
        <url>https://github.com/eryshev</url>
        <organization>Criteo</organization>
        <organizationUrl>http://www.criteo.com</organizationUrl>
      </developer>
      <developer>
        <name>Jean-Philippe Lam Yee Mui</name>
        <email>jp.lamyeemui@criteo.com</email>
        <url>https://github.com/Masuzu</url>
        <organization>Criteo</organization>
        <organizationUrl>http://www.criteo.com</organizationUrl>
      </developer>
      <developer>
        <name>Jean-Baptiste Catté</name>
        <email>jb.catte@criteo.com</email>
        <url>https://github.com/jbkt</url>
        <organization>Criteo</organization>
        <organizationUrl>http://www.criteo.com</organizationUrl>
      </developer>
    </developers>
  },
  // Useful to run flakey tests
  commands += Command.single("repeat") { (state, arg) =>
    arg :: s"repeat $arg" :: state
  },
  // Run an example in another JVM, and quit on key press
  commands += Command.single("example") { (state, arg) =>
    s"examples/test:runMain com.criteo.cuttle.examples.TestExample $arg" :: state
  }
)

def removeDependencies(groups: String*)(xml: scala.xml.Node) = {
  import scala.xml._
  import scala.xml.transform._
  (new RuleTransformer(
    new RewriteRule {
      override def transform(n: Node): Seq[Node] = n match {
        case dependency @ Elem(_, "dependency", _, _, _*) =>
          if (dependency.child.collect { case e: Elem => e }.headOption.exists { e =>
                groups.exists(group => e.toString == s"<groupId>$group</groupId>")
              }) Nil
          else dependency
        case x => x
      }
    }
  ))(xml)
}

lazy val localdb = {
  (project in file("localdb"))
    .settings(commonSettings: _*)
    .settings(
      publishArtifact := false,
      libraryDependencies ++= Seq(
        "ch.vorburger.mariaDB4j" % "mariaDB4j" % "2.4.0"
      )
    )
}

lazy val cuttle =
  (project in file("core"))
    .configs(IntegrationTest)
    .settings(commonSettings: _*)
    .settings(Defaults.itSettings: _*)
    .settings(
      libraryDependencies ++= Seq(
        "com.criteo.lolhttp" %% "lolhttp",
        "com.criteo.lolhttp" %% "loljson",
        "com.criteo.lolhttp" %% "lolhtml"
      ).map(_ % lolhttp),
      libraryDependencies ++= Seq("core", "generic", "parser", "java8")
        .map(module => "io.circe" %% s"circe-$module" % circe),
      libraryDependencies ++= Seq(
        "de.sciss" %% "fingertree" % "1.5.2",
        "org.scala-stm" %% "scala-stm" % "0.9.1",
        "org.scala-lang" % "scala-reflect" % scalaVersion.value,
        "org.typelevel" %% "cats-core" % catsCore,
        "codes.reactive" %% "scala-time" % "0.4.2",
<<<<<<< HEAD
        "com.zaxxer" % "nuprocess" % "1.1.0",
        "mysql" % "mysql-connector-java" % "8.0.17"
=======
        "com.zaxxer" % "nuprocess" % "1.1.3",
        "mysql" % "mysql-connector-java" % "6.0.6"
>>>>>>> 8596951a
      ),
      libraryDependencies ++= Seq(
        "org.tpolecat" %% "doobie-core",
        "org.tpolecat" %% "doobie-hikari"
      ).map(_ % doobie),
      libraryDependencies ++= Seq(
        "org.scalatest" %% "scalatest" % "3.0.8",
        "org.mockito" % "mockito-all" % "1.10.19",
        "org.tpolecat" %% "doobie-scalatest" % doobie
      ).map(_ % "it,test")
    )

lazy val timeseries =
  (project in file("timeseries"))
    .settings(commonSettings: _*)
    .settings(
      libraryDependencies ++= Seq(
        "ch.vorburger.mariaDB4j" % "mariaDB4j" % "2.4.0" % "test"
      )
    )
    .settings(
      // Webpack
      resourceGenerators in Compile += Def.task {
        import scala.sys.process._
        val streams0 = streams.value
        val webpackOutputDir: File = (resourceManaged in Compile).value / "public"
        if (devMode.value) {
          streams0.log.warn(s"Skipping webpack resource generation.")
          Nil
        } else {
          def listFiles(dir: File): Seq[File] =
            IO.listFiles(dir)
              .flatMap(
                f =>
                  if (f.isDirectory) listFiles(f)
                  else Seq(f)
              )
          val logger = new ProcessLogger {
            override def err(s: => String): Unit = streams0.log.info(s"ERR, $s")
            override def buffer[T](f: => T): T = f
            override def out(s: => String): Unit = streams0.log.info(s)
          }
          logger.out(s"Generating UI assets to $webpackOutputDir...")
          val operatingSystem = System.getProperty("os.name").toLowerCase
          if (operatingSystem.indexOf("win") >= 0) {
            val yarnJsPath = ("where yarn.js" !!).trim()
            assert(s"""node "$yarnJsPath" install""" ! logger == 0, "yarn failed")
          } else {
            assert("yarn install" ! logger == 0, "yarn failed")
          }
          logger.out("Running webpack...")
          assert(s"node node_modules/webpack/bin/webpack.js --output-path $webpackOutputDir --bail" ! logger == 0,
                 "webpack failed")
          listFiles(webpackOutputDir)
        }
      }.taskValue,
      cleanFiles += (file(".") / "node_modules")
    )
    .dependsOn(cuttle % "compile->compile;test->test")

lazy val cron =
  (project in file("cron"))
    .configs(IntegrationTest)
    .settings(commonSettings: _*)
    .settings(Defaults.itSettings: _*)
    .settings(
      libraryDependencies += "com.github.alonsodomin.cron4s" %% "cron4s-core" % "0.4.5"
    )
    .settings(
      fork in Test := true
    )
    .dependsOn(cuttle % "compile->compile;test->test;it->it")

lazy val examples =
  (project in file("examples"))
    .settings(commonSettings: _*)
    .settings(
      libraryDependencies ++= Seq(
        "ch.vorburger.mariaDB4j" % "mariaDB4j" % "2.4.0" % "test"
      )
    )
    .settings(
      publishArtifact := false,
      fork in Test := true,
      connectInput in Test := true,
      javaOptions ++= Seq("-Xmx256m", "-XX:+HeapDumpOnOutOfMemoryError")
    )
    .settings(
      Option(System.getProperty("generateExamples"))
        .map(
          _ =>
            Seq(
              autoCompilerPlugins := true,
              addCompilerPlugin("com.criteo.socco" %% "socco-plugin" % "0.1.7"),
              scalacOptions := Seq(
                "-P:socco:out:examples/target/html",
                "-P:socco:package_com.criteo.cuttle:https://criteo.github.io/cuttle/api/"
              )
            )
        )
        .getOrElse(Nil): _*
    )
    .dependsOn(cuttle, timeseries, cron, localdb)

lazy val root =
  (project in file("."))
    .enablePlugins(ScalaUnidocPlugin)
    .settings(commonSettings: _*)
    .settings(
      publishArtifact := false,
      scalacOptions in (ScalaUnidoc, unidoc) ++= Seq(
        Seq(
          "-sourcepath",
          baseDirectory.value.getAbsolutePath
        ),
        Opts.doc.title("cuttle"),
        Opts.doc.version(VERSION),
        Opts.doc.sourceUrl("https://github.com/criteo/cuttle/blob/master€{FILE_PATH}.scala"),
        Seq(
          "-doc-root-content",
          (baseDirectory.value / "core/src/main/scala/root.scala").getAbsolutePath
        )
      ).flatten,
      unidocAllAPIMappings in (ScalaUnidoc, unidoc) ++= {
        val allJars = {
          (fullClasspath in cuttle in Compile).value ++
            (fullClasspath in timeseries in Compile).value ++
            (fullClasspath in cron in Compile).value
        }
        Seq(
          allJars
            .flatMap(x => x.metadata.get(moduleID.key).map(m => x.data -> m))
            .collect {
              case (jar, module) if module.name == "scala-library" =>
                jar -> url("https://www.scala-lang.org/api/current/")
              case (jar, module) if module.name.contains("doobie") =>
                jar -> url("https://www.javadoc.io/doc/org.tpolecat/doobie-core_2.12/0.4.1/")
              case (jar, module) if module.name.contains("lolhttp") =>
                jar -> url("https://criteo.github.io/lolhttp/api/")
              case (jar, module) if module.name.contains("circe") =>
                jar -> url("http://circe.github.io/circe/api/")
            }
            .toMap
        )
      },
      unidocProjectFilter in (ScalaUnidoc, unidoc) := inProjects(cuttle, timeseries, cron)
    )
    .aggregate(cuttle, timeseries, cron, examples, localdb)<|MERGE_RESOLUTION|>--- conflicted
+++ resolved
@@ -192,13 +192,8 @@
         "org.scala-lang" % "scala-reflect" % scalaVersion.value,
         "org.typelevel" %% "cats-core" % catsCore,
         "codes.reactive" %% "scala-time" % "0.4.2",
-<<<<<<< HEAD
-        "com.zaxxer" % "nuprocess" % "1.1.0",
-        "mysql" % "mysql-connector-java" % "8.0.17"
-=======
         "com.zaxxer" % "nuprocess" % "1.1.3",
         "mysql" % "mysql-connector-java" % "6.0.6"
->>>>>>> 8596951a
       ),
       libraryDependencies ++= Seq(
         "org.tpolecat" %% "doobie-core",
