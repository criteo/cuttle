val devMode = settingKey[Boolean]("Some build optimization are applied in devMode.")
val writeClasspath = taskKey[File]("Write the project classpath to a file.")

<<<<<<< HEAD
val VERSION = "0.1.9"
=======
val VERSION = "0.1.11"
>>>>>>> e8547b39

lazy val commonSettings = Seq(
  organization := "com.criteo.cuttle",
  version := VERSION,
  scalaVersion := "2.11.11",
  crossScalaVersions := Seq("2.11.11", "2.12.2"),
  scalacOptions ++= Seq(
    "-deprecation",
    "-encoding",
    "UTF-8",
    "-feature",
    "-unchecked",
    "-Xlint",
    "-Yno-adapted-args",
    "-Ywarn-dead-code",
    "-Xfuture",
    "-Ywarn-unused",
    "-Ywarn-unused-import"
  ),
  devMode := Option(System.getProperty("devMode")).isDefined,
  writeClasspath := {
    val f = file(s"/tmp/classpath_${organization.value}.${name.value}")
    val classpath = (fullClasspath in Runtime).value
    IO.write(f, classpath.map(_.data).mkString(":"))
    streams.value.log.info(f.getAbsolutePath)
    f
  },
  // Maven config
  credentials += Credentials(
    "Sonatype Nexus Repository Manager",
    "oss.sonatype.org",
    "criteo-oss",
    sys.env.getOrElse("SONATYPE_PASSWORD", "")
  ),
  pgpPassphrase := sys.env.get("SONATYPE_PASSWORD").map(_.toArray),
  pgpSecretRing := file(".travis/secring.gpg"),
  pgpPublicRing := file(".travis/pubring.gpg"),
  pomExtra in Global := {
    <url>https://github.com/criteo/cuttle</url>
    <licenses>
      <license>
        <name>Apache 2</name>
        <url>http://www.apache.org/licenses/LICENSE-2.0.txt</url>
      </license>
    </licenses>
    <scm>
      <connection>scm:git:github.com/criteo/cuttle.git</connection>
      <developerConnection>scm:git:git@github.com:criteo/cuttle.git</developerConnection>
      <url>github.com/criteo/cuttle</url>
    </scm>
    <developers>
      <developer>
        <name>Guillaume Bort</name>
        <email>g.bort@criteo.com</email>
        <url>https://github.com/guillaumebort</url>
        <organization>Criteo</organization>
        <organizationUrl>http://www.criteo.com</organizationUrl>
      </developer>
      <developer>
        <name>Adrien Surée</name>
        <email>a.suree@criteo.com</email>
        <url>https://github.com/haveo</url>
        <organization>Criteo</organization>
        <organizationUrl>http://www.criteo.com</organizationUrl>
      </developer>
      <developer>
        <name>Justin coffey</name>
        <email>j.coffey@criteo.com</email>
        <url>https://github.com/jqcoffey</url>
        <organization>Criteo</organization>
        <organizationUrl>http://www.criteo.com</organizationUrl>
      </developer>
      <developer>
        <name>Vincent Guerci</name>
        <email>v.guerci@criteo.com</email>
        <url>https://github.com/vguerci</url>
        <organization>Criteo</organization>
        <organizationUrl>http://www.criteo.com</organizationUrl>
      </developer>
      <developer>
        <name>Alexandre Careil</name>
        <email>a.careil@criteo.com</email>
        <url>https://github.com/hhalex</url>
        <organization>Criteo</organization>
        <organizationUrl>http://www.criteo.com</organizationUrl>
      </developer>
    </developers>
  },
  // Useful to run flakey tests
  commands += Command.single("repeat") { (state, arg) =>
    arg :: s"repeat $arg" :: state
  },
  // Run an example in another JVM, and quit on key press
  commands += Command.single("example") { (state, arg) =>
    s"examples/test:runMain com.criteo.cuttle.examples.TestExample $arg" :: state
  }
)

def removeDependencies(groups: String*)(xml: scala.xml.Node) = {
  import scala.xml._
  import scala.xml.transform._
  (new RuleTransformer(
    new RewriteRule {
      override def transform(n: Node): Seq[Node] = n match {
        case dependency @ Elem(_, "dependency", _, _, _ *) =>
          if (dependency.child.collect { case e: Elem => e }.headOption.exists { e =>
                groups.exists(group => e.toString == s"<groupId>$group</groupId>")
              }) Nil
          else dependency
        case x => x
      }
    }
  ))(xml)
}

lazy val localdb = {
  (project in file("localdb"))
    .settings(commonSettings: _*)
    .settings(
      publishArtifact := false,
      libraryDependencies ++= Seq(
        "com.wix" % "wix-embedded-mysql" % "2.1.4"
      )
    )
}

lazy val cuttle =
  (project in file("core"))
    .settings(commonSettings: _*)
    .settings(
      libraryDependencies ++= Seq(
        "com.criteo.lolhttp" %% "lolhttp",
        "com.criteo.lolhttp" %% "loljson",
        "com.criteo.lolhttp" %% "lolhtml"
      ).map(_ % "0.5.1"),
      libraryDependencies ++= Seq("core", "generic", "parser")
        .map(module => "io.circe" %% s"circe-${module}" % "0.7.1"),
      libraryDependencies ++= Seq(
        "de.sciss" %% "fingertree" % "1.5.2",
        "org.scala-stm" %% "scala-stm" % "0.8",
        "org.scala-lang" % "scala-reflect" % "2.11.9",
        "org.typelevel" %% "cats" % "0.9.0",
        "codes.reactive" %% "scala-time" % "0.4.1",
        "com.zaxxer" % "nuprocess" % "1.1.0"
      ),
      libraryDependencies ++= Seq(
        "org.tpolecat" %% "doobie-core-cats",
        "org.tpolecat" %% "doobie-hikari-cats"
      ).map(_ % "0.4.1"),
      libraryDependencies ++= Seq(
        "mysql" % "mysql-connector-java" % "6.0.6"
      ),
      libraryDependencies ++= Seq(
        "org.scalatest" %% "scalatest" % "3.0.1"
      ).map(_ % "test"),
      // Webpack
      resourceGenerators in Compile += Def.task {
        import scala.sys.process._
        val streams0 = streams.value
        val webpackOutputDir: File = (resourceManaged in Compile).value / "public"
        if (devMode.value) {
          streams0.log.warn(s"Skipping webpack resource generation.")
          Nil
        } else {
          def listFiles(dir: File): Seq[File] =
            IO.listFiles(dir)
              .flatMap(f =>
                if (f.isDirectory) listFiles(f)
                else Seq(f))
          val logger = new ProcessLogger {
            override def err(s: => String): Unit = streams0.log.info(s"ERR, $s")
            override def buffer[T](f: => T): T = f
            override def out(s: => String): Unit = streams0.log.info(s)
          }
          logger.out(s"Generating UI assets to $webpackOutputDir...")
          assert(s"yarn install" ! logger == 0, "yarn failed")
          logger.out("Running webpack...")
          assert(s"./node_modules/webpack/bin/webpack.js --output-path $webpackOutputDir --bail" ! logger == 0,
                 "webpack failed")
          listFiles(webpackOutputDir)
        }
      }.taskValue,
      cleanFiles += (file(".") / "node_modules")
    )

lazy val timeseries =
  (project in file("timeseries"))
    .settings(commonSettings: _*)
    .settings(
      )
    .dependsOn(cuttle % "compile->compile;test->test")

lazy val examples =
  (project in file("examples"))
    .settings(commonSettings: _*)
    .settings(
      publishArtifact := false,
      fork in Test := true,
      connectInput in Test := true
    )
    .dependsOn(cuttle, timeseries, localdb)

lazy val root =
  (project in file("."))
    .enablePlugins(ScalaUnidocPlugin)
    .settings(commonSettings: _*)
    .settings(
      publishArtifact := false,
      scalacOptions in (Compile, doc) ++= Seq(
        Seq(
          "-sourcepath",
          baseDirectory.value.getAbsolutePath
        ),
        Opts.doc.title("cuttle"),
        Opts.doc.version(VERSION),
        Opts.doc.sourceUrl("https://github.com/criteo/cuttle/blob/master€{FILE_PATH}.scala")
      ).flatten,
      // Not so useful for now because of SI-9967
      unidocAllAPIMappings in (ScalaUnidoc, unidoc) ++= {
        val allJars = {
          (fullClasspath in cuttle in Compile).value ++
            (fullClasspath in timeseries in Compile).value
        }
        Seq(
          allJars
            .flatMap(x => x.metadata.get(moduleID.key).map(m => x.data -> m))
            .collect {
              case (jar, module) if module.name == "scala-library" =>
                jar -> "https://www.scala-lang.org/api/current/"
            }
            .toMap
            .mapValues(url => new java.net.URL(url))
        )
      },
      unidocProjectFilter in (ScalaUnidoc, unidoc) := inProjects(cuttle, timeseries)
    )
    .aggregate(cuttle, timeseries, examples, localdb)<|MERGE_RESOLUTION|>--- conflicted
+++ resolved
@@ -1,11 +1,7 @@
 val devMode = settingKey[Boolean]("Some build optimization are applied in devMode.")
 val writeClasspath = taskKey[File]("Write the project classpath to a file.")
 
-<<<<<<< HEAD
-val VERSION = "0.1.9"
-=======
 val VERSION = "0.1.11"
->>>>>>> e8547b39
 
 lazy val commonSettings = Seq(
   organization := "com.criteo.cuttle",
