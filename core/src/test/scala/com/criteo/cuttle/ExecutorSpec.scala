package com.criteo.cuttle

import java.sql.{Connection, ResultSet}

import scala.concurrent.Future
import cats.effect.IO
import com.mysql.cj.jdbc.PreparedStatement
import doobie.util.transactor.Transactor
import org.mockito.Matchers._
import org.mockito.Mockito._
import org.scalatest.FunSuite
<<<<<<< HEAD
import com.criteo.cuttle.ExecutionContexts.Implicits.sideEffectExecutionContext
import com.criteo.cuttle.ExecutionContexts._
=======

import com.criteo.cuttle.ThreadPools.Implicits.sideEffectThreadPool
import com.criteo.cuttle.ThreadPools._
>>>>>>> 7e04a8f9
import com.criteo.cuttle.Metrics.Prometheus

class ExecutorSpec extends FunSuite with TestScheduling {

  val cuttleProject: CuttleProject[TestScheduling] = mock[CuttleProject[TestScheduling]](classOf[CuttleProject[TestScheduling]])

  test("Executor should return metrics aggregated by job and tag") {
    val connection: Connection = {
      val mockConnection = mock(classOf[Connection])
      val statement = mock(classOf[PreparedStatement])
      val resultSet = mock(classOf[ResultSet])
      when(mockConnection.prepareStatement(any(classOf[String]))).thenReturn(statement)
      when(statement.executeQuery()).thenReturn(resultSet)
      mockConnection
    }

    val testExecutor = new Executor[TestScheduling](
      Seq.empty,
      xa = Transactor.fromConnection[IO](connection).copy(strategy0 = doobie.util.transactor.Strategy.void),
      logger,
      cuttleProject
    )(RetryStrategy.ExponentialBackoffRetryStrategy)

    testExecutor.updateFinishedExecutionCounters(buildExecutionForJob(fooJob), "success")
    testExecutor.updateFinishedExecutionCounters(buildExecutionForJob(fooJob), "success")
    testExecutor.updateFinishedExecutionCounters(buildExecutionForJob(untaggedJob), "success")
    testExecutor.updateFinishedExecutionCounters(buildExecutionForJob(fooBarJob), "success")
    testExecutor.updateFinishedExecutionCounters(buildExecutionForJob(untaggedJob), "failure")
    testExecutor.updateFinishedExecutionCounters(buildExecutionForJob(fooBarJob), "failure")

    val metrics = Prometheus.serialize(
      testExecutor.getMetrics(Set(fooJob))(
        getStateAtomic = _ => {
          ((5, 1), 3, 2)
        },
        runningExecutions = Seq(
          buildExecutionForJob(fooJob) -> ExecutionStatus.ExecutionRunning,
          buildExecutionForJob(fooJob) -> ExecutionStatus.ExecutionRunning,
          buildExecutionForJob(fooJob) -> ExecutionStatus.ExecutionWaiting,
          buildExecutionForJob(fooBarJob) -> ExecutionStatus.ExecutionRunning,
          buildExecutionForJob(untaggedJob) -> ExecutionStatus.ExecutionRunning,
          buildExecutionForJob(untaggedJob) -> ExecutionStatus.ExecutionWaiting
        ),
        pausedExecutions = Seq(
          buildExecutionForJob(fooJob),
          buildExecutionForJob(fooBarJob),
          buildExecutionForJob(untaggedJob)
        ),
        failingExecutions = Seq(
          buildExecutionForJob(fooBarJob),
          buildExecutionForJob(fooBarJob),
          buildExecutionForJob(untaggedJob)
        )
      )
    )

    println(metrics)

    val expectedMetrics =
      """# HELP cuttle_scheduler_stat_count The number of jobs that we have in concrete states
         |# TYPE cuttle_scheduler_stat_count gauge
         |cuttle_scheduler_stat_count {type="running"} 5
         |cuttle_scheduler_stat_count {type="waiting"} 1
         |cuttle_scheduler_stat_count {type="paused"} 3
         |cuttle_scheduler_stat_count {type="failing"} 2
         |# HELP cuttle_scheduler_stat_count_by_tag The number of executions that we have in concrete states by tag
         |# TYPE cuttle_scheduler_stat_count_by_tag gauge
         |cuttle_scheduler_stat_count_by_tag {tag="bar", type="paused"} 1
         |cuttle_scheduler_stat_count_by_tag {tag="foo", type="waiting"} 1
         |cuttle_scheduler_stat_count_by_tag {tag="foo", type="running"} 3
         |cuttle_scheduler_stat_count_by_tag {tag="foo", type="paused"} 2
         |cuttle_scheduler_stat_count_by_tag {tag="bar", type="failing"} 2
         |cuttle_scheduler_stat_count_by_tag {tag="foo", type="failing"} 2
         |cuttle_scheduler_stat_count_by_tag {tag="bar", type="running"} 1
         |# HELP cuttle_scheduler_stat_count_by_job The number of executions that we have in concrete states by job
         |# TYPE cuttle_scheduler_stat_count_by_job gauge
         |cuttle_scheduler_stat_count_by_job {job="untagged_job", type="waiting"} 1
         |cuttle_scheduler_stat_count_by_job {job="foo_bar_job", type="running"} 1
         |cuttle_scheduler_stat_count_by_job {job="untagged_job", type="running"} 1
         |cuttle_scheduler_stat_count_by_job {job="foo_job", type="waiting"} 1
         |cuttle_scheduler_stat_count_by_job {job="foo_job", type="paused"} 1
         |cuttle_scheduler_stat_count_by_job {job="untagged_job", type="failing"} 1
         |cuttle_scheduler_stat_count_by_job {job="foo_job", type="running"} 2
         |cuttle_scheduler_stat_count_by_job {job="foo_bar_job", type="paused"} 1
         |cuttle_scheduler_stat_count_by_job {job="foo_bar_job", type="failing"} 2
         |cuttle_scheduler_stat_count_by_job {job="untagged_job", type="paused"} 1
         |# HELP cuttle_executions_total The number of finished executions that we have in concrete states by job and by tag
         |# TYPE cuttle_executions_total counter
         |cuttle_executions_total {job_id="foo_job", tags="foo", type="failure"} 0
         |cuttle_executions_total {job_id="foo_bar_job", tags="foo,bar", type="success"} 1
         |cuttle_executions_total {job_id="foo_job", tags="foo", type="success"} 2
         |cuttle_executions_total {job_id="foo_bar_job", tags="foo,bar", type="failure"} 1
         |cuttle_executions_total {job_id="untagged_job", type="success"} 1
         |cuttle_executions_total {job_id="untagged_job", type="failure"} 1
         |""".stripMargin

    assert(metrics == expectedMetrics)
  }

  private def buildJob(jobId: String, tags: Set[Tag] = Set.empty): Job[TestScheduling] =
    Job(jobId, TestScheduling(), jobId, tags = tags) { implicit execution =>
      Future { Completed }(execution.executionContext)
    }

  private def buildExecutionForJob(job: Job[TestScheduling]): Execution[TestScheduling] =
    Execution[TestScheduling](
      id = java.util.UUID.randomUUID.toString,
      job = job,
      context = TestContext(),
      streams = new ExecutionStreams {
        override private[cuttle] def writeln(str: CharSequence): Unit = ???
      },
      platforms = Seq.empty,
      cuttleProject
    )

  private val fooTag = Tag("foo")
  private val barTag = Tag("bar")

  private val fooJob: Job[TestScheduling] = buildJob("foo_job", Set(fooTag))

  private val fooBarJob: Job[TestScheduling] = buildJob("foo_bar_job", Set(fooTag, barTag))

  private val untaggedJob: Job[TestScheduling] = buildJob("untagged_job")
}<|MERGE_RESOLUTION|>--- conflicted
+++ resolved
@@ -9,19 +9,12 @@
 import org.mockito.Matchers._
 import org.mockito.Mockito._
 import org.scalatest.FunSuite
-<<<<<<< HEAD
-import com.criteo.cuttle.ExecutionContexts.Implicits.sideEffectExecutionContext
-import com.criteo.cuttle.ExecutionContexts._
-=======
-
 import com.criteo.cuttle.ThreadPools.Implicits.sideEffectThreadPool
 import com.criteo.cuttle.ThreadPools._
->>>>>>> 7e04a8f9
+
 import com.criteo.cuttle.Metrics.Prometheus
 
 class ExecutorSpec extends FunSuite with TestScheduling {
-
-  val cuttleProject: CuttleProject[TestScheduling] = mock[CuttleProject[TestScheduling]](classOf[CuttleProject[TestScheduling]])
 
   test("Executor should return metrics aggregated by job and tag") {
     val connection: Connection = {
@@ -37,7 +30,7 @@
       Seq.empty,
       xa = Transactor.fromConnection[IO](connection).copy(strategy0 = doobie.util.transactor.Strategy.void),
       logger,
-      cuttleProject
+      "test_version"
     )(RetryStrategy.ExponentialBackoffRetryStrategy)
 
     testExecutor.updateFinishedExecutionCounters(buildExecutionForJob(fooJob), "success")
