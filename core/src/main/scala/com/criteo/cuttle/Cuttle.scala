--- conflicted
+++ resolved
@@ -13,13 +13,8 @@
   val retryStrategy: RetryStrategy[S],
   queries: Queries
 ) {
-<<<<<<< HEAD
-  def run(
+  def start(
     platforms: Seq[ExecutionPlatform[S]] = List(local.LocalPlatform(maxForkedProcesses = 10)(ordering)),
-=======
-  def start(
-    platforms: Seq[ExecutionPlatform[S]] = List(LocalPlatform(maxForkedProcesses = 10)(ordering)),
->>>>>>> c84e6a66
     httpPort: Int = 8888,
     databaseConfig: DatabaseConfig = DatabaseConfig.fromEnv
   ) = {
