package com.criteo.cuttle

import lol.http._
import scala.concurrent.ExecutionContext.Implicits.global

class CuttleProject[S <: Scheduling] private[cuttle] (
  val name: String,
  val version: String,
  val description: String,
  val env: (String, Boolean),
  val workflow: Workflow[S],
  val scheduler: Scheduler[S],
  val authenticator: Authenticator
) {
  def start(
    platforms: Seq[ExecutionPlatform] = CuttleProject.defaultPlatforms,
    httpPort: Int = 8888,
    databaseConfig: DatabaseConfig = DatabaseConfig.fromEnv,
    retryStrategy: RetryStrategy = RetryStrategy.ExponentialBackoffRetryStrategy
  ) = {
    val xa = Database.connect(databaseConfig)
    val executor = new Executor[S](platforms, xa)(retryStrategy)

<<<<<<< HEAD
    WaitingTimesMonitor.start(executor, xa)

=======
>>>>>>> 10d9f0ee
    Server.listen(port = httpPort, onError = { e =>
      e.printStackTrace()
      InternalServerError(e.getMessage)
    })(App(this, executor, xa).routes)
    println(s"Listening on http://localhost:$httpPort")
    scheduler.start(workflow, executor, xa)
  }
}

object CuttleProject {
  def apply[S <: Scheduling](name: String,
                             version: String = "",
                             description: String = "",
                             env: (String, Boolean) = ("", false),
                             authenticator: Authenticator = GuestAuth)(workflow: Workflow[S])(
    implicit scheduler: Scheduler[S]): CuttleProject[S] =
    new CuttleProject(name, version, description, env, workflow, scheduler, authenticator)

  private[CuttleProject] def defaultPlatforms: Seq[ExecutionPlatform] = {
    import platforms._
    import java.util.concurrent.TimeUnit.{SECONDS}

    Seq(
      local.LocalPlatform(
        maxForkedProcesses = 10
      ),
      http.HttpPlatform(
        maxConcurrentRequests = 10,
        rateLimits = Seq(
          ".*" -> http.HttpPlatform.RateLimit(1, per = SECONDS)
        )
      )
    )
  }
}<|MERGE_RESOLUTION|>--- conflicted
+++ resolved
@@ -21,11 +21,6 @@
     val xa = Database.connect(databaseConfig)
     val executor = new Executor[S](platforms, xa)(retryStrategy)
 
-<<<<<<< HEAD
-    WaitingTimesMonitor.start(executor, xa)
-
-=======
->>>>>>> 10d9f0ee
     Server.listen(port = httpPort, onError = { e =>
       e.printStackTrace()
       InternalServerError(e.getMessage)
