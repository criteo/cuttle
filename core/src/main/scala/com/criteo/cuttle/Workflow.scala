package com.criteo.cuttle

import scala.concurrent.{Future}

/**
  * The workflow to be run by cuttle. A workflow is defined for a given [[Scheduling]],
  * for example it can be a [[timeseries.TimeSeries TimeSeries]] workflow.
  *
  * @tparam S The kind of [[Scheduling]] used by this workflow.
  **/
trait Workflow[S <: Scheduling] {
  private[criteo] type Dependency = (Job[S], Job[S], S#DependencyDescriptor)

  private[criteo] def vertices: Set[Job[S]]
  private[criteo] def edges: Set[Dependency]

  // Kahn's algorithm
  // We construct the best linear representation for our DAG. At the
  // same time it checks that there is no cycle.
  private[cuttle] lazy val jobsInOrder: List[Job[S]] = {
    val result = collection.mutable.ListBuffer.empty[Job[S]]
    val edges = collection.mutable.Set(this.edges.toSeq: _*)
    val orderedRoots = collection.mutable.SortedSet(roots.toSeq: _*)(Ordering.by(_.id))
    while (orderedRoots.nonEmpty) {
      val root = orderedRoots.head
      orderedRoots.remove(root)
      result.append(root)
      val edgesToRemove = edges.filter(_._2 == root)

      edgesToRemove.foreach {
        case edge @ (child, _, _) =>
          edges.remove(edge)
          if (!edges.exists(_._1 == child)) {
            orderedRoots.add(child)
          }
      }
    }

    require(edges.isEmpty, "Workflow has at least one cycle")
    result.toList
  }

  /**
    * Compose a [[Workflow]] with another [[Workflow]] but without any
    * dependency. It won't add any edge to the graph.
    *
    * @param otherWorflow The workflow to compose this workflow with.
    */
  def and(otherWorflow: Workflow[S]): Workflow[S] = {
    val leftWorkflow = this
    new Workflow[S] {
      val vertices = leftWorkflow.vertices ++ otherWorflow.vertices
      val edges = leftWorkflow.edges ++ otherWorflow.edges
    }
  }

  private[cuttle] lazy val roots = vertices.filter(v => edges.forall { case (v1, _, _)  => v1 != v })
  private[cuttle] lazy val leaves = vertices.filter(v => edges.forall { case (_, v2, _) => v2 != v })

  /**
    * Compose a [[Workflow]] with a second [[Workflow]] with a dependencies added between
    * all this workflow roots and the other workflow leaves. The added dependencies will use the
    * default dependency descriptors implicitly provided by the [[Scheduling]] used by this workflow.
    *
    * @param rightWorkflow The workflow to compose this workflow with.
    * @param dependencyDescriptor If injected implicitly, default dependency descriptor for the current [[Scheduling]].
    */
  def dependsOn(rightWorkflow: Workflow[S])(implicit dependencyDescriptor: S#DependencyDescriptor): Workflow[S] =
    dependsOn((rightWorkflow, dependencyDescriptor))

  /**
    * Compose a [[Workflow]] with a second [[Workflow]] with a dependencies added between
    * all this workflow roots and the other workflow leaves. The added dependencies will use the
    * specified dependency descriptors.
    *
    * @param rightWorkflow The workflow to compose this workflow with.
    * @param dependencyDescriptor The dependency descriptor to use for the newly created dependency edges.
    */
  def dependsOn(rightOperand: (Workflow[S], S#DependencyDescriptor)): Workflow[S] = {
    val (rightWorkflow, depDescriptor) = rightOperand
    val leftWorkflow = this
    val newEdges: Set[Dependency] = for {
      v1 <- leftWorkflow.roots
      v2 <- rightWorkflow.leaves
    } yield (v1, v2, depDescriptor)
    new Workflow[S] {
      val vertices = leftWorkflow.vertices ++ rightWorkflow.vertices
      val edges = leftWorkflow.edges ++ rightWorkflow.edges ++ newEdges
    }
  }
}

/** Utilities for [[Workflow]]. */
object Workflow {
<<<<<<< HEAD
  def empty[S <: Scheduling]: Workflow[S] = new Workflow[S] {
=======

  /** An empty [[Workflow]] (empty graph). */
  def empty[S <: Scheduling] = new Workflow[S] {
>>>>>>> 0d75e21f
    def vertices = Set.empty
    def edges = Set.empty
  }
}

/** Allow to tag a job. Tags can be used in the UI/API to filter jobs
  * and more easily retrieve them.
  *
  * @param name Tag name as displayed in the UI.
  * @param description Description as displayed in the UI.
  */
case class Tag(name: String, description: String = "")

/** The job [[SideEffect]] is the most important part as it represents the real
  * job logic to execute. A job is defined for a given [[Scheduling]],
  * for example it can be a [[timeseries.TimeSeries TimeSeries]] job. Jobs are also [[Workflow]] with a
  * single vertice.
  *
  * @tparam S The kind of [[Scheduling]] used by this job.
  * @param id the internal job id. It will be sued to track the job state in the database, so it must not
  *           change over time otherwise the job will be seen as a new one by the scheduler.
  * @param scheduling The scheduling configuration for the job. For example a [[timeseries.TimeSeries TimeSeries]] job can
  *                   be configured to be hourly or daily, etc.
  * @param name The job name as displayed in the UI.
  * @param description The job description as displayed in the UI.
  * @param tags The job tags used to filter jobs in the UI.
  * @param effect The job side effect, representing the real job execution.
  */
case class Job[S <: Scheduling](id: String,
                                scheduling: S,
                                name: String = "",
                                description: String = "",
                                tags: Set[Tag] = Set.empty[Tag])(val effect: SideEffect[S])
    extends Workflow[S] {
  private[criteo] val vertices = Set(this)
  private[criteo] val edges = Set.empty[Dependency]

  /** Run this job for the given [[Execution]].
    *
    * @param execution The execution instance.
    * @return A future indicating the execution result (Failed future means failed execution).
    */
  def run(execution: Execution[S]): Future[Completed] = effect(execution)
}<|MERGE_RESOLUTION|>--- conflicted
+++ resolved
@@ -68,7 +68,7 @@
   def dependsOn(rightWorkflow: Workflow[S])(implicit dependencyDescriptor: S#DependencyDescriptor): Workflow[S] =
     dependsOn((rightWorkflow, dependencyDescriptor))
 
-  /**
+  /**def empty[S <: Scheduling] = new Workflow[S] {
     * Compose a [[Workflow]] with a second [[Workflow]] with a dependencies added between
     * all this workflow roots and the other workflow leaves. The added dependencies will use the
     * specified dependency descriptors.
@@ -92,13 +92,9 @@
 
 /** Utilities for [[Workflow]]. */
 object Workflow {
-<<<<<<< HEAD
-  def empty[S <: Scheduling]: Workflow[S] = new Workflow[S] {
-=======
 
   /** An empty [[Workflow]] (empty graph). */
-  def empty[S <: Scheduling] = new Workflow[S] {
->>>>>>> 0d75e21f
+  def empty[S <: Scheduling]: Workflow[S] = new Workflow[S] {
     def vertices = Set.empty
     def edges = Set.empty
   }
