--- conflicted
+++ resolved
@@ -38,20 +38,14 @@
   private val transientStorage = Files.createTempDirectory("cuttle-logs").toFile
   private val openHandles = TMap.empty[ExecutionId, (PrintWriter, LastUsageTime)]
   private val maxHandles = 1024
-<<<<<<< HEAD
   // Size of string to be stored in MySQL MEDIUMTEXT column, must be >= 0 and <= 16,777,215 bytes = 16 MiB.
   // By default our heuristic is 512Kb = 524288 bytes.
   // This can be overridden with com.criteo.cuttle.maxExecutionLogSize JVM property.
   // Note that we are limited by Int.maxValue
   private val maxExecutionLogSizeProp = "com.criteo.cuttle.maxExecutionLogSize"
   private val maxExecutionLogSize = sys.props.get(maxExecutionLogSizeProp).map(_.toInt).getOrElse(524288)
-
-  private implicit val S = fs2.Strategy.fromExecutionContext(global)
-  private implicit val SC = fs2.Scheduler.fromFixedDaemonPool(1, "com.criteo.cuttle.ExecutionStreams.SC")
-=======
   private val SC = utils.createScheduler("com.criteo.cuttle.ExecutionStreams.SC")
 
->>>>>>> 569740ab
   logger.info(s"Transient execution streams go to $transientStorage")
 
   private def logFile(id: ExecutionId): File = new File(transientStorage, id)
