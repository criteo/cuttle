--- conflicted
+++ resolved
@@ -309,20 +309,26 @@
         Ok
       })
     }
-
-<<<<<<< HEAD
+    case POST at url"/api/jobs/all/unpause" => { implicit user =>
+      executor.resumeJobs(workflow.vertices)
+      Ok
+    }
+    case POST at url"/api/jobs/$id/unpause" => { implicit user =>
+      workflow.vertices.find(_.id == id).fold(NotFound) { job =>
+        executor.resumeJobs(Set(job))
+        Ok
+      }
+    }
     case POST at url"/api/executions/relaunch?jobs=$jobs" => { implicit user =>
       val filteredJobs = Try(jobs.split(",").toSeq.filter(_.nonEmpty)).toOption
         .filter(_.nonEmpty)
-        .getOrElse(allJobs)
+        .getOrElse(allIds)
         .toSet
 
       executor.relaunch(filteredJobs)
       Ok
     }
 
-=======
->>>>>>> 418bdbfa
     case GET at url"/api/shutdown?gracePeriodSeconds=$gracePeriodSeconds" => { implicit user =>
       import scala.concurrent.duration._
 
