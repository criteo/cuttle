package com.criteo.cuttle

import lol.json._
import lol.http._

import io.circe._
import io.circe.syntax._

import java.time.{Instant}

import scala.util._
import scala.concurrent.duration._
import scala.concurrent.ExecutionContext.Implicits.global

import authentication._
import ExecutionStatus._

private[cuttle] object App {
  private implicit val S = fs2.Strategy.fromExecutionContext(global)
  private implicit val SC = fs2.Scheduler.fromFixedDaemonPool(1, "com.criteo.cuttle.App.SC")
  def sse[A](thunk: () => Option[A], encode: A => Json) = {
    val throttle = fs2.Stream.eval(fs2.Task.schedule((), 1.second))
    def next(previous: Option[A] = None): fs2.Stream[fs2.Task, ServerSentEvents.Event[Json]] =
      thunk()
        .filterNot(_ == previous.getOrElse(()))
        .map(a => fs2.Stream(ServerSentEvents.Event(encode(a))) ++ throttle.flatMap(_ => next(Some(a))))
        .getOrElse(throttle.flatMap(_ => next(previous)))
    thunk().map(_ => Ok(next().changes)).getOrElse(NotFound)
  }

  implicit def projectEncoder[S <: Scheduling] = new Encoder[CuttleProject[S]] {
    override def apply(project: CuttleProject[S]) =
      Json.obj(
        "name" -> project.name.asJson,
        "version" -> Option(project.version).filterNot(_.isEmpty).asJson,
        "description" -> Option(project.description).filterNot(_.isEmpty).asJson,
        "env" -> Json.obj(
          "name" -> Option(project.env._1).filterNot(_.isEmpty).asJson,
          "critical" -> project.env._2.asJson
        )
      )
  }

  implicit val instantEncoder = new Encoder[Instant] {
    override def apply(date: Instant) =
      date.toString.asJson
  }

  implicit lazy val executionLogEncoder: Encoder[ExecutionLog] = new Encoder[ExecutionLog] {
    override def apply(execution: ExecutionLog) =
      Json.obj(
        "id" -> execution.id.asJson,
        "job" -> execution.job.asJson,
        "startTime" -> execution.startTime.asJson,
        "endTime" -> execution.endTime.asJson,
        "context" -> execution.context,
        "status" -> (execution.status match {
          case ExecutionSuccessful => "successful"
          case ExecutionFailed => "failed"
          case ExecutionRunning => "running"
          case ExecutionWaiting => "waiting"
          case ExecutionPaused => "paused"
          case ExecutionThrottled => "throttled"
          case ExecutionTodo => "todo"
        }).asJson,
        "failing" -> execution.failing.map {
          case FailingJob(failedExecutions, nextRetry) =>
            Json.obj(
              "failedExecutions" -> Json.fromValues(failedExecutions.map(_.asJson(executionLogEncoder))),
              "nextRetry" -> nextRetry.asJson
            )
        }.asJson,
        "waitingSeconds" -> execution.waitingSeconds.asJson
<<<<<<< HEAD
      )
  }

  implicit val executionStatEncoder: Encoder[ExecutionStat] = new Encoder[ExecutionStat] {
    override def apply(execution: ExecutionStat) : Json =
      Json.obj(
        "startTime" -> execution.startTime.asJson,
        "endTime" -> execution.endTime.asJson,
        "durationSeconds" -> execution.durationSeconds.asJson,
        "waitingSeconds" -> execution.waitingSeconds.asJson,
        "status" -> (execution.status match {
          case ExecutionSuccessful => "successful"
          case ExecutionFailed => "failed"
          case ExecutionRunning => "running"
          case ExecutionWaiting => "waiting"
          case ExecutionPaused => "paused"
          case ExecutionThrottled => "throttled"
          case ExecutionTodo => "todo"
        }).asJson
=======
>>>>>>> 10d9f0ee
      )
  }

  implicit val tagEncoder = new Encoder[Tag] {
    override def apply(tag: Tag) =
      Json.obj(
        "name" -> tag.name.asJson,
        "description" -> Option(tag.description).filterNot(_.isEmpty).asJson
      )
  }

  implicit def jobEncoder[S <: Scheduling] = new Encoder[Job[S]] {
    override def apply(job: Job[S]) =
      Json
        .obj(
          "id" -> job.id.asJson,
          "name" -> Option(job.name).filterNot(_.isEmpty).getOrElse(job.id).asJson,
          "description" -> Option(job.description).filterNot(_.isEmpty).asJson,
          "scheduling" -> job.scheduling.toJson,
          "tags" -> job.tags.map(_.name).asJson
        )
        .asJson
  }

  implicit def workflowEncoder[S <: Scheduling] =
    new Encoder[Workflow[S]] {
      override def apply(workflow: Workflow[S]) = {
        val jobs = workflow.jobsInOrder.asJson
        val tags = workflow.vertices.flatMap(_.tags).asJson
        val dependencies = workflow.edges.map {
          case (to, from, _) =>
            Json.obj(
              "from" -> from.id.asJson,
              "to" -> to.id.asJson
            )
        }.asJson
        Json.obj(
          "jobs" -> jobs,
          "dependencies" -> dependencies,
          "tags" -> tags
        )
      }
    }
}

private[cuttle] case class App[S <: Scheduling](project: CuttleProject[S], executor: Executor[S], xa: XA) {
  import App._
  import project.{scheduler, workflow}

  val publicApi: PartialService = {

    case GET at url"/api/status" =>
      Ok(
        Json.obj(
          "project" -> project.name.asJson,
          "version" -> Option(project.version).filterNot(_.isEmpty).asJson,
          "status" -> "ok".asJson
        ))

    case GET at url"/api/statistics?events=$events&jobs=$jobs" =>
      val filteredJobs = Try(jobs.split(",").toSeq.filter(_.nonEmpty)).toOption
        .filter(_.nonEmpty)
        .getOrElse(workflow.vertices.map(_.id))
        .toSet
      def getStats() =
        Some(
          (executor.runningExecutionsSizes(filteredJobs),
           executor.pausedExecutionsSize(filteredJobs),
           executor.failingExecutionsSize(filteredJobs)))
      def asJson(x: ((Int, Int), Int, Int)) = x match {
        case ((running, waiting), paused, failing) =>
          Json.obj(
            "running" -> running.asJson,
            "waiting" -> waiting.asJson,
            "paused" -> paused.asJson,
            "failing" -> failing.asJson,
            "scheduler" -> scheduler.getStats(filteredJobs)
          )
      }
      events match {
        case "true" | "yes" =>
          sse(getStats, asJson)
        case _ =>
          Ok(asJson(getStats().get))
      }

    case GET at url"/api/statitics/$jobName" =>
      Ok(executor.jobExecutionsSince(jobName).asJson)

    case GET at url"/api/executions/status/$kind?limit=$l&offset=$o&events=$events&sort=$sort&order=$a&jobs=$jobs" =>
      val limit = Try(l.toInt).toOption.getOrElse(25)
      val offset = Try(o.toInt).toOption.getOrElse(0)
      val asc = (a.toLowerCase == "asc")
      val filteredJobs = Try(jobs.split(",").toSeq.filter(_.nonEmpty)).toOption
        .filter(_.nonEmpty)
        .getOrElse(workflow.vertices.map(_.id))
        .toSet
      def getExecutions() = kind match {
        case "started" =>
          Some(
            executor.runningExecutionsSizeTotal(filteredJobs) -> executor
              .runningExecutions(filteredJobs, sort, asc, offset, limit))
        case "stuck" =>
          Some(
            executor.failingExecutionsSize(filteredJobs) -> executor
              .failingExecutions(filteredJobs, sort, asc, offset, limit))
        case "paused" =>
          Some(
            executor.pausedExecutionsSize(filteredJobs) -> executor
              .pausedExecutions(filteredJobs, sort, asc, offset, limit))
        case "finished" =>
          Some(executor.archivedExecutionsSize(filteredJobs) -> executor.allRunning)
        case _ =>
          None
      }
      def asJson(x: (Int, Seq[ExecutionLog])) = x match {
        case (total, executions) =>
          Json.obj(
            "total" -> total.asJson,
            "offset" -> offset.asJson,
            "limit" -> limit.asJson,
            "sort" -> sort.asJson,
            "asc" -> asc.asJson,
            "data" -> (kind match {
              case "finished" =>
                executor.archivedExecutions(scheduler.allContexts, filteredJobs, sort, asc, offset, limit).asJson
              case _ =>
                executions.asJson
            })
          )
      }
      events match {
        case "true" | "yes" =>
          sse(getExecutions, asJson)
        case _ =>
          getExecutions().map(e => Ok(asJson(e))).getOrElse(NotFound)
      }

    case GET at url"/api/executions/$id?events=$events" =>
      def getExecution() = executor.getExecution(scheduler.allContexts, id)
      events match {
        case "true" | "yes" =>
          sse(getExecution, (e: ExecutionLog) => e.asJson)
        case _ =>
          getExecution().map(e => Ok(e.asJson)).getOrElse(NotFound)
      }

    case req @ GET at url"/api/executions/$id/streams" =>
      lazy val streams = executor.openStreams(id)
      req.headers.get(h"Accept").exists(_ == h"text/event-stream") match {
        case true =>
          Ok(
            fs2.Stream(ServerSentEvents.Event("BOS".asJson)) ++
              streams
                .through(fs2.text.utf8Decode)
                .through(fs2.text.lines)
                .chunks
                .map(chunk => ServerSentEvents.Event(Json.fromValues(chunk.toArray.toIterable.map(_.asJson)))) ++
              fs2.Stream(ServerSentEvents.Event("EOS".asJson))
          )
        case false =>
          Ok(
            Content(
              stream = streams,
              headers = Map(h"Content-Type" -> h"text/plain")
            ))
      }

    case GET at url"/api/jobs/paused" =>
      Ok(executor.pausedJobs.asJson)

    case GET at "/api/project_definition" =>
      Ok(project.asJson)

    case GET at "/api/workflow_definition" =>
      Ok(workflow.asJson)
  }

  val privateApi: AuthenticatedService = {
    case POST at url"/api/executions/$id/cancel" => { implicit user =>
      executor.cancelExecution(id)
      Ok
    }

    case POST at url"/api/jobs/all/pause" => { implicit user =>
      executor.pauseJobs(workflow.vertices)
      Ok
    }

    case POST at url"/api/jobs/$id/pause" => { implicit user =>
      workflow.vertices.find(_.id == id).fold(NotFound) { job =>
        executor.pauseJobs(Set(job))
        Ok
      }
    }
    case POST at url"/api/jobs/all/unpause" => { implicit user =>
      executor.unpauseJobs(workflow.vertices)
      Ok
    }
    case POST at url"/api/jobs/$id/unpause" => { implicit user =>
      workflow.vertices.find(_.id == id).fold(NotFound) { job =>
        executor.unpauseJobs(Set(job))
        Ok
      }
    }
  }

  val api = publicApi orElse project.authenticator(privateApi)

  val publicAssets: PartialService = {
    case GET at url"/public/$file" =>
      ClasspathResource(s"/public/$file").fold(NotFound)(r => Ok(r))
  }

  val index: AuthenticatedService = {
    case req if req.url.startsWith("/api/") =>
      _ =>
        NotFound
    case _ =>
      _ =>
        Ok(ClasspathResource(s"/public/index.html"))
  }

  val routes: Service = api
    .orElse(scheduler.publicRoutes(workflow, executor, xa))
    .orElse(project.authenticator(scheduler.privateRoutes(workflow, executor, xa)))
    .orElse {
      executor.platforms.foldLeft(PartialFunction.empty: PartialService) {
        case (s, p) => s.orElse(p.publicRoutes).orElse(project.authenticator(p.privateRoutes))
      }
    }
    .orElse(publicAssets orElse project.authenticator(index))
}<|MERGE_RESOLUTION|>--- conflicted
+++ resolved
@@ -71,7 +71,6 @@
             )
         }.asJson,
         "waitingSeconds" -> execution.waitingSeconds.asJson
-<<<<<<< HEAD
       )
   }
 
@@ -91,8 +90,6 @@
           case ExecutionThrottled => "throttled"
           case ExecutionTodo => "todo"
         }).asJson
-=======
->>>>>>> 10d9f0ee
       )
   }
 
