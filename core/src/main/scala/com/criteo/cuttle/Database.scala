package com.criteo.cuttle

import doobie._
import doobie.implicits._
import doobie.hikari._
import doobie.hikari.implicits._

import io.circe._
import io.circe.parser._

import cats.data.NonEmptyList
import cats.implicits._
import cats.effect.IO

import scala.util._

import java.time._
import java.util.concurrent.{Executors, TimeUnit}

import ExecutionStatus._

/** Configuration of JDBC endpoint.
  *
  * @param host JDBC driver host
  * @param port JDBC driver port
  */
case class DBLocation(host: String, port: Int)

/** Configuration for the MySQL database used by Cuttle.
  *
  * @param locations sequence of JDBC endpoints
  * @param database JDBC database
  * @param username JDBC username
  * @param password JDBC password
  */
case class DatabaseConfig(locations: Seq[DBLocation], database: String, username: String, password: String)

/** Utilities for [[DatabaseConfig]]. */
object DatabaseConfig {

  /** Creates a [[DatabaseConfig]] instance from the following environment variables:
    *
    *  - MYSQL_LOCATIONS (default to `localhost:3306`)
    *  - MYSQL_DATABASE
    *  - MYSQL_USERNAME
    *  - MYSQL_PASSWORD
    */
  def fromEnv: DatabaseConfig = {
    def env(variable: String, default: Option[String] = None) =
      Option(System.getenv(variable)).orElse(default).getOrElse(sys.error(s"Missing env ${'$' + variable}"))

    val dbLocations = env("MYSQL_LOCATIONS", Some("localhost:3306")).split(',').flatMap(_.split(":") match {
      case Array(host, port) => Try(DBLocation(host, port.toInt)).toOption
      case _ => None
    })

    DatabaseConfig(
      if (dbLocations.nonEmpty) dbLocations else Seq(DBLocation("localhost", 3306)),
      env("MYSQL_DATABASE"),
      env("MYSQL_USERNAME"),
      env("MYSQL_PASSWORD")
    )
  }
}

private[cuttle] object Database {

  implicit val DateTimeMeta: Meta[Instant] = Meta[java.sql.Timestamp].xmap(
    x => Instant.ofEpochMilli(x.getTime),
    x => new java.sql.Timestamp(x.toEpochMilli)
  )

  implicit val ExecutionStatusMeta: Meta[ExecutionStatus] = Meta[Boolean].xmap(
    x => if (x) ExecutionSuccessful else ExecutionFailed, {
      case ExecutionSuccessful => true
      case ExecutionFailed     => false
      case x                   => sys.error(s"Unexpected ExecutionLog status to write in database: $x")
    }
  )

  implicit val JsonMeta: Meta[Json] = Meta[String].xmap(
    x => parse(x).fold(e => throw e, identity),
    x => x.noSpaces
  )

  val schemaEvolutions = List(
    sql"""
      CREATE TABLE executions (
        id          CHAR(36) NOT NULL,
        job         VARCHAR(1000) NOT NULL,
        start_time  DATETIME NOT NULL,
        end_time    DATETIME NOT NULL,
        context_id  VARCHAR(1000) NOT NULL,
        success     BOOLEAN NOT NULL,
        waiting_seconds INT NOT NULL,
        PRIMARY KEY (id)
      ) ENGINE = INNODB;

      CREATE INDEX execution_by_context_id ON executions (context_id);
      CREATE INDEX execution_by_job ON executions (job);
      CREATE INDEX execution_by_start_time ON executions (start_time);

      CREATE TABLE paused_jobs (
        id          VARCHAR(1000) NOT NULL,
        PRIMARY KEY (id)
      ) ENGINE = INNODB;

      CREATE TABLE executions_streams (
        id          CHAR(36) NOT NULL,
        streams     MEDIUMTEXT
      ) ENGINE = INNODB;
    """
  )

  private def lockedTransactor(xa: HikariTransactor[IO]): HikariTransactor[IO] = {
    val guid = java.util.UUID.randomUUID.toString

    // Try to insert our lock at bootstrap
    (for {
      locks <- sql"""
          SELECT locked_by, locked_at FROM locks WHERE TIMESTAMPDIFF(MINUTE, locked_at, NOW()) < 5;
        """.query[(String, Instant)].list
      _ <- if (locks.isEmpty) {
        sql"""
            DELETE FROM locks;
            INSERT INTO locks VALUES (${guid}, NOW());
          """.update.run
      } else {
        sys.error(s"Database already locked: ${locks.head}")
      }
    } yield ()).transact(xa).unsafeRunSync

    // Remove lock on shutdown
    Runtime.getRuntime.addShutdownHook(new Thread {
      override def run =
        sql"""
          DELETE FROM locks WHERE locked_by = $guid;
        """.update.run.transact(xa).unsafeRunSync
    })

    // Refresh our lock every minute (and check that we still are the lock owner)
    Executors
      .newScheduledThreadPool(1)
      .scheduleAtFixedRate(
        new Runnable {
          def run =
            if ((sql"""
            UPDATE locks SET locked_at = NOW() WHERE locked_by = ${guid}
          """.update.run.transact(xa).unsafeRunSync: Int) != 1) {
              xa.shutdown.unsafeRunSync
              sys.error(s"Lock has been lost, shutting down the database connection.")
            }
        },
        1,
        1,
        TimeUnit.MINUTES
      )

    // We can now use the transactor safely
    xa
  }

  private val doSchemaUpdates: ConnectionIO[Unit] =
    (for {
      _ <- sql"""
        CREATE TABLE IF NOT EXISTS schema_evolutions (
          schema_version  SMALLINT NOT NULL,
          schema_update   DATETIME NOT NULL,
          PRIMARY KEY     (schema_version)
        ) ENGINE = INNODB;

        CREATE TABLE IF NOT EXISTS locks (
          locked_by       VARCHAR(36) NOT NULL,
          locked_at       DATETIME NOT NULL
        ) ENGINE = INNODB;
      """.update.run

      currentSchemaVersion <- sql"""
        SELECT MAX(schema_version) FROM schema_evolutions
      """.query[Option[Int]].unique.map(_.getOrElse(0))

      _ <- schemaEvolutions.map(_.update).zipWithIndex.drop(currentSchemaVersion).foldLeft(NoUpdate) {
        case (evolutions, (evolution, i)) =>
          evolutions *> evolution.run *> sql"""
            INSERT INTO schema_evolutions (schema_version, schema_update)
            VALUES (${i + 1}, ${Instant.now()})
          """.update.run
      }
    } yield ())

  private val connections = collection.concurrent.TrieMap.empty[DatabaseConfig, XA]
  def connect(dbConfig: DatabaseConfig): XA = {
    val locationString = dbConfig.locations.map(dbLocation => s"${dbLocation.host}:${dbLocation.port}").mkString(",")

    val jdbcString = s"jdbc:mysql://$locationString/${dbConfig.database}" +
      "?serverTimezone=UTC&useSSL=false&allowMultiQueries=true&failOverReadOnly=false"

    connections.getOrElseUpdate(
      dbConfig, {
        val xa = (for {
          hikari <- HikariTransactor.newHikariTransactor[IO](
            "com.mysql.cj.jdbc.Driver",
            jdbcString,
            dbConfig.username,
            dbConfig.password
          )
          _ <- hikari.configure { datasource =>
<<<<<<< HEAD
            IO.pure( /* Configure datasource if needed */ ())
=======
            IOLite.primitive(/* Configure datasource if needed */ ())
>>>>>>> 053d8757
          }
        } yield hikari).unsafeRunSync
        doSchemaUpdates.transact(xa).unsafeRunSync
        lockedTransactor(xa)
      }
    )
  }
}

private[cuttle] trait Queries {
  import Database._

  def logExecution(e: ExecutionLog, logContext: ConnectionIO[String]): ConnectionIO[Int] =
    for {
      contextId <- logContext
      result <- sql"""
        INSERT INTO executions (id, job, start_time, end_time, success, context_id, waiting_seconds)
        VALUES (${e.id}, ${e.job}, ${e.startTime}, ${e.endTime}, ${e.status}, ${contextId}, ${e.waitingSeconds})
        """.update.run
    } yield result

  def getExecutionLogSize(jobs: Set[String]): ConnectionIO[Int] =
    (sql"""
      SELECT COUNT(*) FROM executions WHERE """ ++ Fragments.in(fr"job", NonEmptyList.fromListUnsafe(jobs.toList)))
      .query[Int]
      .unique

  def getExecutionLog(contextQuery: Fragment,
                      jobs: Set[String],
                      sort: String,
                      asc: Boolean,
                      offset: Int,
                      limit: Int): ConnectionIO[List[ExecutionLog]] = {
    val orderBy = (sort, asc) match {
      case ("context", true)    => sql"ORDER BY context_id ASC, job, id"
      case ("context", false)   => sql"ORDER BY context_id DESC, job, id"
      case ("job", true)        => sql"ORDER BY job ASC, context_id, id"
      case ("job", false)       => sql"ORDER BY job DESC, context_id, id"
      case ("status", true)     => sql"ORDER BY success ASC, context_id, job, id"
      case ("status", false)    => sql"ORDER BY success DESC, context_id, job, id"
      case ("startTime", true)  => sql"ORDER BY start_time ASC, id"
      case ("startTime", false) => sql"ORDER BY start_time DESC, id"
      case (_, true)            => sql"ORDER BY end_time ASC, id"
      case _                    => sql"ORDER BY end_time DESC, id"
    }
    (sql"""
      SELECT executions.id, job, start_time, end_time, contexts.json AS context, success, executions.waiting_seconds
      FROM executions INNER JOIN (""" ++ contextQuery ++ sql""") contexts
      ON executions.context_id = contexts.id WHERE """ ++ Fragments.in(
      fr"job",
      NonEmptyList.fromListUnsafe(jobs.toList)) ++ orderBy ++ sql""" LIMIT $limit OFFSET $offset""")
      .query[(String, String, Instant, Instant, Json, ExecutionStatus, Int)]
      .list
      .map(_.map {
        case (id, job, startTime, endTime, context, status, waitingSeconds) =>
          ExecutionLog(id, job, Some(startTime), Some(endTime), context, status, waitingSeconds = waitingSeconds)
      })
  }

  def getExecutionById(contextQuery: Fragment, id: String): ConnectionIO[Option[ExecutionLog]] =
    (sql"""
      SELECT executions.id, job, start_time, end_time, contexts.json AS context, success, executions.waiting_seconds
      FROM executions INNER JOIN (""" ++ contextQuery ++ sql""") contexts
      ON executions.context_id = contexts.id WHERE executions.id = $id""")
      .query[(String, String, Instant, Instant, Json, ExecutionStatus, Int)]
      .option
      .map(_.map {
        case (id, job, startTime, endTime, context, status, waitingSeconds) =>
          ExecutionLog(id, job, Some(startTime), Some(endTime), context, status, waitingSeconds = waitingSeconds)
      })

  def unpauseJob[S <: Scheduling](job: Job[S]): ConnectionIO[Int] =
    sql"""
      DELETE FROM paused_jobs WHERE id = ${job.id}
    """.update.run

  def pauseJob[S <: Scheduling](job: Job[S]): ConnectionIO[Int] =
    unpauseJob(job) *> sql"""
      INSERT INTO paused_jobs VALUES (${job.id});
    """.update.run

  def getPausedJobIds: ConnectionIO[Set[String]] =
    sql"SELECT id FROM paused_jobs"
      .query[String]
      .to[Set]

  def archiveStreams(id: String, streams: String): ConnectionIO[Int] =
    sql"""
      INSERT INTO executions_streams (id, streams) VALUES
      (${id}, ${streams})
    """.update.run

  def archivedStreams(id: String): ConnectionIO[Option[String]] =
    sql"SELECT streams FROM executions_streams WHERE id = ${id}"
      .query[String]
      .option

  def jobStatsForLastThirtyDays(jobId: String): ConnectionIO[List[ExecutionStat]] =
    sql"""
         select
             start_time,
             end_time,
             TIMESTAMPDIFF(SECOND, start_time, end_time) as duration_seconds,
             waiting_seconds as waiting_seconds,
             success
         from executions
         where job=$jobId and end_time > DATE_SUB(CURDATE(), INTERVAL 30 DAY) order by start_time asc, end_time asc
       """
      .query[(Instant, Instant, Int, Int, ExecutionStatus)]
      .list
      .map(_.map {
        case (startTime, endTime, durationSeconds, waitingSeconds, status) =>
          new ExecutionStat(startTime, endTime, durationSeconds, waitingSeconds, status)
      })

  val healthCheck: ConnectionIO[Boolean] =
    sql"""select 1 from dual"""
      .query[Boolean]
      .unique
}<|MERGE_RESOLUTION|>--- conflicted
+++ resolved
@@ -49,10 +49,12 @@
     def env(variable: String, default: Option[String] = None) =
       Option(System.getenv(variable)).orElse(default).getOrElse(sys.error(s"Missing env ${'$' + variable}"))
 
-    val dbLocations = env("MYSQL_LOCATIONS", Some("localhost:3306")).split(',').flatMap(_.split(":") match {
-      case Array(host, port) => Try(DBLocation(host, port.toInt)).toOption
-      case _ => None
-    })
+    val dbLocations = env("MYSQL_LOCATIONS", Some("localhost:3306"))
+      .split(',')
+      .flatMap(_.split(":") match {
+        case Array(host, port) => Try(DBLocation(host, port.toInt)).toOption
+        case _                 => None
+      })
 
     DatabaseConfig(
       if (dbLocations.nonEmpty) dbLocations else Seq(DBLocation("localhost", 3306)),
@@ -205,11 +207,7 @@
             dbConfig.password
           )
           _ <- hikari.configure { datasource =>
-<<<<<<< HEAD
             IO.pure( /* Configure datasource if needed */ ())
-=======
-            IOLite.primitive(/* Configure datasource if needed */ ())
->>>>>>> 053d8757
           }
         } yield hikari).unsafeRunSync
         doSchemaUpdates.transact(xa).unsafeRunSync
