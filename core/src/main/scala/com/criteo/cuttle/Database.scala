package com.criteo.cuttle

import doobie._
import doobie.implicits._
import doobie.hikari._
import doobie.hikari.implicits._
import io.circe._
import io.circe.parser._
import cats.data.NonEmptyList
import cats.implicits._
import cats.effect.IO

import scala.util._
import java.time._
import java.util.concurrent.{Executors, TimeUnit}

import ExecutionStatus._

/** Configuration of JDBC endpoint.
  *
  * @param host JDBC driver host
  * @param port JDBC driver port
  */
case class DBLocation(host: String, port: Int)

/** Configuration for the MySQL database used by Cuttle.
  *
  * @param locations sequence of JDBC endpoints
  * @param database JDBC database
  * @param username JDBC username
  * @param password JDBC password
  */
case class DatabaseConfig(locations: Seq[DBLocation], database: String, username: String, password: String)

/** Utilities for [[DatabaseConfig]]. */
object DatabaseConfig {

  /** Creates a [[DatabaseConfig]] instance from the following environment variables:
    *
    *  - MYSQL_LOCATIONS (default to `localhost:3306`)
    *  - MYSQL_DATABASE
    *  - MYSQL_USERNAME
    *  - MYSQL_PASSWORD
    */
  def fromEnv: DatabaseConfig = {
    def env(variable: String, default: Option[String] = None) =
      Option(System.getenv(variable)).orElse(default).getOrElse(sys.error(s"Missing env ${'$' + variable}"))

    val dbLocations = env("MYSQL_LOCATIONS", Some("localhost:3306"))
      .split(',')
      .flatMap(_.split(":") match {
        case Array(host, port) => Try(DBLocation(host, port.toInt)).toOption
        case _                 => None
      })

    DatabaseConfig(
      if (dbLocations.nonEmpty) dbLocations else Seq(DBLocation("localhost", 3306)),
      env("MYSQL_DATABASE"),
      env("MYSQL_USERNAME"),
      env("MYSQL_PASSWORD")
    )
  }
}

private[cuttle] object Database {

  implicit val ExecutionStatusMeta: Meta[ExecutionStatus] = Meta[Boolean].xmap(
    x => if (x) ExecutionSuccessful else ExecutionFailed, {
      case ExecutionSuccessful => true
      case ExecutionFailed     => false
      case x                   => sys.error(s"Unexpected ExecutionLog status to write in database: $x")
    }
  )

  implicit val JsonMeta: Meta[Json] = Meta[String].xmap(
    x => parse(x).fold(e => throw e, identity),
    x => x.noSpaces
  )

  val schemaEvolutions = List(
    sql"""
      CREATE TABLE locks (
        locked_by       VARCHAR(36) NOT NULL,
        locked_at       DATETIME NOT NULL
      ) ENGINE = INNODB;

      CREATE TABLE executions (
        id          CHAR(36) NOT NULL,
        job         VARCHAR(1000) NOT NULL,
        start_time  DATETIME NOT NULL,
        end_time    DATETIME NOT NULL,
        context_id  VARCHAR(1000) NOT NULL,
        success     BOOLEAN NOT NULL,
        waiting_seconds INT NOT NULL,
        PRIMARY KEY (id)
      ) ENGINE = INNODB;

      CREATE INDEX execution_by_context_id ON executions (context_id);
      CREATE INDEX execution_by_job ON executions (job);
      CREATE INDEX execution_by_start_time ON executions (start_time);

      CREATE TABLE paused_jobs (
        id          VARCHAR(1000) NOT NULL,
        PRIMARY KEY (id)
      ) ENGINE = INNODB;

      CREATE TABLE executions_streams (
        id          CHAR(36) NOT NULL,
        streams     MEDIUMTEXT
      ) ENGINE = INNODB;
<<<<<<< HEAD
    """,
    sql"""
      ALTER TABLE paused_jobs ADD COLUMN user VARCHAR(256) NOT NULL DEFAULT 'not defined user', ADD COLUMN date DATETIME NOT NULL DEFAULT '1991-11-01:15:42:00'
    """
=======
    """.update.run
>>>>>>> e59a6863
  )

  private def lockedTransactor(xa: HikariTransactor[IO]): HikariTransactor[IO] = {
    val guid = java.util.UUID.randomUUID.toString

    // Try to insert our lock at bootstrap
    (for {
      locks <- sql"""
          SELECT locked_by, locked_at FROM locks WHERE TIMESTAMPDIFF(MINUTE, locked_at, NOW()) < 5;
        """.query[(String, Instant)].to[List]
      _ <- if (locks.isEmpty) {
        sql"""
            DELETE FROM locks;
            INSERT INTO locks VALUES (${guid}, NOW());
          """.update.run
      } else {
        sys.error(s"Database already locked: ${locks.head}")
      }
    } yield ()).transact(xa).unsafeRunSync

    // Remove lock on shutdown
    Runtime.getRuntime.addShutdownHook(new Thread {
      override def run =
        sql"""
          DELETE FROM locks WHERE locked_by = $guid;
        """.update.run.transact(xa).unsafeRunSync
    })

    // Refresh our lock every minute (and check that we still are the lock owner)
    Executors
      .newScheduledThreadPool(1)
      .scheduleAtFixedRate(
        new Runnable {
          def run =
            if ((sql"""
            UPDATE locks SET locked_at = NOW() WHERE locked_by = ${guid}
          """.update.run.transact(xa).unsafeRunSync: Int) != 1) {
              xa.shutdown.unsafeRunSync
              sys.error(s"Lock has been lost, shutting down the database connection.")
            }
        },
        1,
        1,
        TimeUnit.MINUTES
      )

    // We can now use the transactor safely
    xa
  }

<<<<<<< HEAD
  private val doSchemaUpdates: ConnectionIO[Unit] =
    for {
      _ <- sql"""
        CREATE TABLE IF NOT EXISTS schema_evolutions (
          schema_version  SMALLINT NOT NULL,
          schema_update   DATETIME NOT NULL,
          PRIMARY KEY     (schema_version)
        ) ENGINE = INNODB;

        CREATE TABLE IF NOT EXISTS locks (
          locked_by       VARCHAR(36) NOT NULL,
          locked_at       DATETIME NOT NULL
        ) ENGINE = INNODB;
      """.update.run

      currentSchemaVersion <- sql"""
        SELECT MAX(schema_version) FROM schema_evolutions
      """.query[Option[Int]].unique.map(_.getOrElse(0))

      _ <- schemaEvolutions.map(_.update).zipWithIndex.drop(currentSchemaVersion).foldLeft(NoUpdate) {
        case (evolutions, (evolution, i)) =>
          evolutions *> evolution.run *>
            sql"""
            INSERT INTO schema_evolutions (schema_version, schema_update)
            VALUES (${i + 1}, ${Instant.now()})
          """.update.run
      }
    } yield ()
=======
  private val doSchemaUpdates = utils.updateSchema("schema_evolutions", schemaEvolutions)
>>>>>>> e59a6863

  private val connections = collection.concurrent.TrieMap.empty[DatabaseConfig, XA]

  private[cuttle] def newHikariTransactor(dbConfig: DatabaseConfig): HikariTransactor[IO] = {
    val locationString = dbConfig.locations.map(dbLocation => s"${dbLocation.host}:${dbLocation.port}").mkString(",")

    val jdbcString = s"jdbc:mysql://$locationString/${dbConfig.database}" +
      "?serverTimezone=UTC&useSSL=false&allowMultiQueries=true&failOverReadOnly=false&rewriteBatchedStatements=true"

    HikariTransactor
      .newHikariTransactor[IO](
        "com.mysql.cj.jdbc.Driver",
        jdbcString,
        dbConfig.username,
        dbConfig.password
      )
      .unsafeRunSync
  }

  private[cuttle] def reset(): Unit =
    connections.clear()

  def connect(dbConfig: DatabaseConfig): XA = connections.getOrElseUpdate(
    dbConfig, {
      val xa = newHikariTransactor(dbConfig)
      doSchemaUpdates.transact(xa).unsafeRunSync
      lockedTransactor(xa)
    }
  )
}

private[cuttle] object Queries {
  import Database._

  def logExecution(e: ExecutionLog, logContext: ConnectionIO[String]): ConnectionIO[Int] =
    for {
      contextId <- logContext
      result <- sql"""
        INSERT INTO executions (id, job, start_time, end_time, success, context_id, waiting_seconds)
        VALUES (${e.id}, ${e.job}, ${e.startTime}, ${e.endTime}, ${e.status}, ${contextId}, ${e.waitingSeconds})
        """.update.run
    } yield result

  def getExecutionLogSize(jobs: Set[String]): ConnectionIO[Int] =
    (sql"""
      SELECT COUNT(*) FROM executions WHERE """ ++ Fragments.in(fr"job", NonEmptyList.fromListUnsafe(jobs.toList)))
      .query[Int]
      .unique

  def getExecutionLog(contextQuery: Fragment,
                      jobs: Set[String],
                      sort: String,
                      asc: Boolean,
                      offset: Int,
                      limit: Int): ConnectionIO[List[ExecutionLog]] = {
    val orderBy = (sort, asc) match {
      case ("context", true)    => sql"ORDER BY context_id ASC, job, id"
      case ("context", false)   => sql"ORDER BY context_id DESC, job, id"
      case ("job", true)        => sql"ORDER BY job ASC, context_id, id"
      case ("job", false)       => sql"ORDER BY job DESC, context_id, id"
      case ("status", true)     => sql"ORDER BY success ASC, context_id, job, id"
      case ("status", false)    => sql"ORDER BY success DESC, context_id, job, id"
      case ("startTime", true)  => sql"ORDER BY start_time ASC, id"
      case ("startTime", false) => sql"ORDER BY start_time DESC, id"
      case (_, true)            => sql"ORDER BY end_time ASC, id"
      case _                    => sql"ORDER BY end_time DESC, id"
    }
    (sql"""
      SELECT executions.id, job, start_time, end_time, contexts.json AS context, success, executions.waiting_seconds
      FROM executions INNER JOIN (""" ++ contextQuery ++ sql""") contexts
      ON executions.context_id = contexts.id WHERE """ ++ Fragments.in(
      fr"job",
      NonEmptyList.fromListUnsafe(jobs.toList)) ++ orderBy ++ sql""" LIMIT $limit OFFSET $offset""")
      .query[(String, String, Instant, Instant, Json, ExecutionStatus, Int)]
      .to[List]
      .map(_.map {
        case (id, job, startTime, endTime, context, status, waitingSeconds) =>
          ExecutionLog(id, job, Some(startTime), Some(endTime), context, status, waitingSeconds = waitingSeconds)
      })
  }

  def getExecutionById(contextQuery: Fragment, id: String): ConnectionIO[Option[ExecutionLog]] =
    (sql"""
      SELECT executions.id, job, start_time, end_time, contexts.json AS context, success, executions.waiting_seconds
      FROM executions INNER JOIN (""" ++ contextQuery ++ sql""") contexts
      ON executions.context_id = contexts.id WHERE executions.id = $id""")
      .query[(String, String, Instant, Instant, Json, ExecutionStatus, Int)]
      .option
      .map(_.map {
        case (id, job, startTime, endTime, context, status, waitingSeconds) =>
          ExecutionLog(id, job, Some(startTime), Some(endTime), context, status, waitingSeconds = waitingSeconds)
      })

  def resumeJob(id: String): ConnectionIO[Int] =
    sql"""
      DELETE FROM paused_jobs WHERE id = $id
    """.update.run

  private[cuttle] def pauseJobQuery[S <: Scheduling](pausedJob: PausedJob) = sql"""
      INSERT INTO paused_jobs VALUES (${pausedJob.id}, ${pausedJob.user}, ${pausedJob.date})
    """.update

  def pauseJob(pausedJob: PausedJob): ConnectionIO[Int] =
    resumeJob(pausedJob.id) *> pauseJobQuery(pausedJob).run

  private[cuttle] val getPausedJobIdsQuery = sql"SELECT id, user, date FROM paused_jobs".query[PausedJob]

  def getPausedJobs: ConnectionIO[Seq[PausedJob]] = getPausedJobIdsQuery.to[Seq]

  def archiveStreams(id: String, streams: String): ConnectionIO[Int] =
    sql"""
      INSERT INTO executions_streams (id, streams) VALUES
      (${id}, ${streams})
    """.update.run

  def archivedStreams(id: String): ConnectionIO[Option[String]] =
    sql"SELECT streams FROM executions_streams WHERE id = ${id}"
      .query[String]
      .option

  def jobStatsForLastThirtyDays(jobId: String): ConnectionIO[List[ExecutionStat]] =
    sql"""
         select
             start_time,
             end_time,
             TIMESTAMPDIFF(SECOND, start_time, end_time) as duration_seconds,
             waiting_seconds as waiting_seconds,
             success
         from executions
         where job=$jobId and end_time > DATE_SUB(CURDATE(), INTERVAL 30 DAY) order by start_time asc, end_time asc
       """
      .query[(Instant, Instant, Int, Int, ExecutionStatus)]
      .to[List]
      .map(_.map {
        case (startTime, endTime, durationSeconds, waitingSeconds, status) =>
          new ExecutionStat(startTime, endTime, durationSeconds, waitingSeconds, status)
      })

  val healthCheck: ConnectionIO[Boolean] =
    sql"""select 1 from dual"""
      .query[Boolean]
      .unique
}<|MERGE_RESOLUTION|>--- conflicted
+++ resolved
@@ -108,14 +108,10 @@
         id          CHAR(36) NOT NULL,
         streams     MEDIUMTEXT
       ) ENGINE = INNODB;
-<<<<<<< HEAD
-    """,
+    """.update.run,
     sql"""
       ALTER TABLE paused_jobs ADD COLUMN user VARCHAR(256) NOT NULL DEFAULT 'not defined user', ADD COLUMN date DATETIME NOT NULL DEFAULT '1991-11-01:15:42:00'
-    """
-=======
     """.update.run
->>>>>>> e59a6863
   )
 
   private def lockedTransactor(xa: HikariTransactor[IO]): HikariTransactor[IO] = {
@@ -166,38 +162,7 @@
     xa
   }
 
-<<<<<<< HEAD
-  private val doSchemaUpdates: ConnectionIO[Unit] =
-    for {
-      _ <- sql"""
-        CREATE TABLE IF NOT EXISTS schema_evolutions (
-          schema_version  SMALLINT NOT NULL,
-          schema_update   DATETIME NOT NULL,
-          PRIMARY KEY     (schema_version)
-        ) ENGINE = INNODB;
-
-        CREATE TABLE IF NOT EXISTS locks (
-          locked_by       VARCHAR(36) NOT NULL,
-          locked_at       DATETIME NOT NULL
-        ) ENGINE = INNODB;
-      """.update.run
-
-      currentSchemaVersion <- sql"""
-        SELECT MAX(schema_version) FROM schema_evolutions
-      """.query[Option[Int]].unique.map(_.getOrElse(0))
-
-      _ <- schemaEvolutions.map(_.update).zipWithIndex.drop(currentSchemaVersion).foldLeft(NoUpdate) {
-        case (evolutions, (evolution, i)) =>
-          evolutions *> evolution.run *>
-            sql"""
-            INSERT INTO schema_evolutions (schema_version, schema_update)
-            VALUES (${i + 1}, ${Instant.now()})
-          """.update.run
-      }
-    } yield ()
-=======
   private val doSchemaUpdates = utils.updateSchema("schema_evolutions", schemaEvolutions)
->>>>>>> e59a6863
 
   private val connections = collection.concurrent.TrieMap.empty[DatabaseConfig, XA]
 
