--- conflicted
+++ resolved
@@ -304,8 +304,7 @@
 class Executor[S <: Scheduling] private[cuttle] (val platforms: Seq[ExecutionPlatform],
                                                  xa: XA,
                                                  logger: Logger,
-                                                 cuttleProject: CuttleProject[S])(
-  implicit retryStrategy: RetryStrategy)
+                                                 cuttleProject: CuttleProject[S])(implicit retryStrategy: RetryStrategy)
     extends MetricProvider {
 
   import ExecutionStatus._
@@ -522,7 +521,6 @@
   private[cuttle] def openStreams(executionId: String): fs2.Stream[fs2.Task, Byte] =
     ExecutionStreams.getStreams(executionId, queries, xa)
 
-<<<<<<< HEAD
   private[cuttle] def pauseJobs(jobs: Set[Job[S]])(implicit user: User): Unit = {
     val executionsToCancel = atomic { implicit tx =>
       Txn.setExternalDecider(new ExternalDecider {
@@ -542,10 +540,7 @@
     }
   }
 
-  private[cuttle] def unpauseJobs(jobs: Set[Job[S]])(implicit user: User): Unit = {
-=======
   private[cuttle] def resumeJobs(jobs: Set[Job[S]])(implicit user: User): Unit = {
->>>>>>> 418bdbfa
     val executionsToResume = atomic { implicit tx =>
       Txn.setExternalDecider(new ExternalDecider {
         def shouldCommit(implicit tx: InTxnEnd): Boolean = {
