package com.criteo.cuttle

import java.io.{PrintWriter, StringWriter}
import java.time.{Duration, Instant, ZoneId}
import java.util.concurrent.atomic.AtomicBoolean
import java.util.{Timer, TimerTask}

import scala.concurrent.duration._
import scala.concurrent.stm.Txn.ExternalDecider
import scala.concurrent.stm._
import scala.concurrent.{Future, Promise}
import scala.reflect.{ClassTag, classTag}
import scala.util._

import cats.Eq
import cats.effect.IO
import cats.implicits._
import doobie.implicits._
import doobie.util.fragment.Fragment
import io.circe._
import io.circe.java8.time._
import io.circe.syntax._
import lol.http.PartialService

import com.criteo.cuttle.Auth._
import com.criteo.cuttle.ExecutionStatus._
import com.criteo.cuttle.ThreadPools.{SideEffectThreadPool, _}
import com.criteo.cuttle.Metrics._
import com.criteo.cuttle.platforms.ExecutionPool

/** The strategy to use to retry stuck executions.
  *
  * When an [[Execution]] fails, the [[Executor]] keeps a track of this failure in a list of
  * recently failed [[Execution Executions]].
  *
  * If the [[Scheduler]] asks for the same [[Execution]] (same here is defined as an execution for the same
  * [[Job]] and the same [[SchedulingContext]]) during the `retryWindow` defined by this strategy, it will be
  * considered by the [[Executor]] as a __stuck__ execution and delayed for the duration computed by the
  * configured [[RetryStrategy]].
  */
trait RetryStrategy {

  /** Compute the duration this stuck execution should be delayed by. During this time the execution will
    * appear in the __stuck__ screen and the [[SideEffect]] function won't be called.
    *
    * @param job The job for which the execution is stuck.
    * @param context The [[SchedulingContext]] for which the execution is stuck.
    * @param previouslyFailing The previous failure for the same (job,context).
    * @return The duration this execution should be delayed by.
    */
  def apply[S <: Scheduling](job: Job[S], context: S#Context, previouslyFailing: List[String]): Duration

  /** The retry window considere by this strategy. */
  def retryWindow: Duration
}

/** Built-in [[RetryStrategy]] */
object RetryStrategy {

  /** Exponential backoff strategy. First retry will be delayed for 5 minutes, second one by 10 minutes,
    * next one by 20 minutes, ..., n one by 5 minutes *  2^(n-1). */
  implicit def ExponentialBackoffRetryStrategy = new RetryStrategy {
    def apply[S <: Scheduling](job: Job[S], ctx: S#Context, previouslyFailing: List[String]) =
      retryWindow.multipliedBy(math.pow(2, previouslyFailing.size - 1).toLong)
    def retryWindow =
      Duration.ofMinutes(5)
  }
}

private[cuttle] sealed trait ExecutionStatus
private[cuttle] object ExecutionStatus {
  case object ExecutionSuccessful extends ExecutionStatus
  case object ExecutionFailed extends ExecutionStatus
  case object ExecutionRunning extends ExecutionStatus
  case object ExecutionPaused extends ExecutionStatus
  case object ExecutionThrottled extends ExecutionStatus
  case object ExecutionWaiting extends ExecutionStatus
  case object ExecutionTodo extends ExecutionStatus
}

private[cuttle] case class FailingJob(failedExecutions: List[ExecutionLog], nextRetry: Option[Instant]) {
  def isLastFailureAfter(date: Instant): Boolean =
    failedExecutions.headOption.flatMap(_.endTime).exists(_.isAfter(date))
}

private[cuttle] case class ExecutionLog(
  id: String,
  job: String,
  startTime: Option[Instant],
  endTime: Option[Instant],
  context: Json,
  status: ExecutionStatus,
  failing: Option[FailingJob] = None,
  waitingSeconds: Int
)

private[cuttle] class ExecutionStat(
  val startTime: Instant,
  val endTime: Instant,
  val durationSeconds: Int,
  val waitingSeconds: Int,
  val status: ExecutionStatus
)

private[cuttle] object ExecutionLog {
  implicit val execLogEq: Eq[ExecutionLog] = Eq.fromUniversalEquals[ExecutionLog]

  implicit lazy val executionLogEncoder: Encoder[ExecutionLog] = new Encoder[ExecutionLog] {
    override def apply(execution: ExecutionLog) = Json.obj(
      "id" -> execution.id.asJson,
      "job" -> execution.job.asJson,
      "startTime" -> execution.startTime.asJson,
      "endTime" -> execution.endTime.asJson,
      "context" -> execution.context,
      "status" -> (execution.status match {
        case ExecutionSuccessful => "successful"
        case ExecutionFailed => "failed"
        case ExecutionRunning => "running"
        case ExecutionWaiting => "waiting"
        case ExecutionPaused => "paused"
        case ExecutionThrottled => "throttled"
        case ExecutionTodo => "todo"
      }).asJson,
      "failing" -> execution.failing.map {
        case FailingJob(failedExecutions, nextRetry) =>
          Json.obj(
            "failedExecutions" -> Json.fromValues(failedExecutions.map(_.asJson(executionLogEncoder))),
            "nextRetry" -> nextRetry.asJson
          )
      }.asJson,
      "waitingSeconds" -> execution.waitingSeconds.asJson
    )
  }
}

/**
  * Used to fail an execution Future when the execution has been cancelled.
  */
object ExecutionCancelled extends RuntimeException("Execution cancelled")

/**
  * Allows to unsubscribe a cancel listener. It is sometimes useful for long running executions to dettach
  * the cancel listener to not leak any memory.
  */
class CancellationListener private[cuttle] (execution: Execution[_], private[cuttle] val thunk: () => Unit) {

  /**
    * Detach the cancellation listener. The previously attached listener won't be notified anymore in case
    * of execution cancel.
    */
  def unsubscribe() = execution.removeCancelListener(this)

  /**
    * Detach the cancellation listener as soon as the specified future is completed (either with a success
    * or a failure).
    */
  def unsubscribeOn[A](f: Future[A]) = f.andThen { case _ => unsubscribe() }(execution.executionContext)
}

private[cuttle] case class PausedJobWithExecutions[S <: Scheduling](id: String,
                                                                    user: User,
                                                                    date: Instant,
                                                                    executions: Map[Execution[S], Promise[Completed]]) {
  def toPausedJob(): PausedJob = PausedJob(id, user, date)
}

private[cuttle] case class PausedJob(id: String, user: User, date: Instant) {
  def toPausedJobWithExecutions[S <: Scheduling](): PausedJobWithExecutions[S] =
    PausedJobWithExecutions(id, user, date, Map.empty[Execution[S], Promise[Completed]])
}

/** [[Execution Executions]] are created by the [[Scheduler]].
  *
  * @param id The unique id for this execution. Guaranteed to be unique.
  * @param job The [[Job]] for which this execution has been created.
  * @param context The [[SchedulingContext]] for which this execution has been created.
  * @param streams The execution streams are scoped stdout, stderr for the execution.
  * @param platforms The available [[ExecutionPlatform ExecutionPlatforms]] for this execution.
  * @param executionContext The scoped `scala.concurrent.ExecutionContext` for this execution.
  */
case class Execution[S <: Scheduling](
  id: String,
  job: Job[S],
  context: S#Context,
  streams: ExecutionStreams,
  platforms: Seq[ExecutionPlatform],
<<<<<<< HEAD
  cuttleProject: CuttleProject[S]
)(implicit val executionContext: SideEffectExecutionContext) {
=======
  projectName: String
)(implicit val executionContext: SideEffectThreadPool) {
>>>>>>> 7e04a8f9

  private var waitingSeconds = 0
  private[cuttle] var startTime: Option[Instant] = None
  private val cancelListeners = TSet.empty[CancellationListener]
  private val cancelled = Ref(false)

  /**
    * An execution with forcedSuccess set to true will have its side effect return a successful Future instance even if the
    * user code raised an exception or returned a failed Future instance.
    */
  private[cuttle] val forcedSuccess = Ref(false)

  /** Returns `true` if this [[Execution]] has been cancelled. */
  def isCancelled = cancelled.single()

  /** Attach a [[CancellationListener]] that will be called id this [[Execution]]
    * is cancelled.
    *
    * @param thunk The callback function to be called.
    */
  def onCancel(thunk: () => Unit): CancellationListener = {
    val listener = new CancellationListener(this, thunk)
    val alreadyCancelled = atomic { implicit txn =>
      if (!cancelled()) {
        cancelListeners += listener
        false
      } else {
        true
      }
    }
    if (alreadyCancelled) {
      thunk()
    }
    listener
  }
  private[cuttle] def removeCancelListener(listener: CancellationListener): Unit = atomic { implicit txn =>
    cancelListeners -= listener
  }

  /** Cancels this [[Execution]]. Note that cancelling an execution does not forcibly stop the [[SideEffect]] function
    * if it has already started. It will just call the [[CancellationListener]] so the user code can gracefully shutdown
    * if it handles cancellation properly. Note that the provided [[ExecutionPlatform ExecutionPlatforms]] handle cancellation properly, so
    * for [[SideEffect]] that use the provided platforms they support cancellation out of the box.
    *
    * @param user The user who asked for the cancellation (either from the UI or the private API).
    */
  def cancel()(implicit user: User): Boolean = {
    val (hasBeenCancelled, listeners) = atomic { implicit txn =>
      if (cancelled()) {
        (false, Nil)
      } else {
        cancelled() = true
        val listeners = cancelListeners.snapshot
        cancelListeners.clear()
        (true, listeners)
      }
    }
    if (hasBeenCancelled) {
      streams.debug(s"Execution has been cancelled by user ${user.userId}.")
      listeners.foreach(listener => Try(listener.thunk()))
    }
    hasBeenCancelled
  }

  def forceSuccess()(implicit user: User): Unit =
    if (!atomic { implicit txn =>
          forcedSuccess.getAndTransform(_ => true)
        }) {
      streams.debug(
        s"""Possible execution failures will be ignored and final execution status will be marked as success.
                       |Change initiated by user ${user.userId} at ${Instant.now().toString}.""".stripMargin)
    }

  private[cuttle] def toExecutionLog(status: ExecutionStatus, failing: Option[FailingJob] = None) =
    ExecutionLog(
      id,
      job.id,
      startTime,
      None,
      context.asJson,
      status,
      waitingSeconds = waitingSeconds,
      failing = failing
    )

  private[cuttle] def updateWaitingTime(seconds: Int): Unit =
    waitingSeconds += seconds

  private[cuttle] val isWaiting = new AtomicBoolean(false)

  /** Allows up to `concurrencyLimit` concurrent executions of a code block over a lock. If
    * several[[SideEffect]] functions need to race for a shared thread unsafe resource,
    * they can use this helper function to ensure that at most `concurrencyLimit` code
    * blocks will run at once. Think about it as an asynchronous `Semaphore` helper.
    *
    * While waiting for the lock, the [[Execution]] will be seen as __WAITING__ in the UI and the API.
    */
  def withMaxParallelRuns[A, B](lock: A, concurrencyLimit: Int)(thunk: => Future[B]): Future[B] =
    if (isWaiting.get) {
      sys.error(s"Already waiting")
    } else {
      streams.debug(s"Execution waiting for lock ${lock}...")
      isWaiting.set(true)
      val pool = atomic { implicit tx =>
        if (!Execution.locks.contains(lock)) {
          Execution.locks.update(lock, new ExecutionPool(concurrencyLimit))
        }
        Execution.locks(lock)
      }
      require(
        pool.concurrencyLimit == concurrencyLimit,
        s"Inconsistent concurrency limits defined for the execution pool for $lock"
      )
      pool.run(this, s"Locked on $lock") { () =>
        streams.debug(s"Resuming")
        isWaiting.set(false)
        thunk
      }
    }

  /** Synchronize a code block over a lock. If several [[SideEffect]] functions need to race
    * for a shared thread unsafe resource, they can use this helper function to ensure that only
    * one code block will run at once. Think about it as an asynchronous `synchronized` helper.
    *
    * While waiting for the lock, the [[Execution]] will be seen as __WAITING__ in the UI and the API.
    */
  def synchronize[A, B](lock: A)(thunk: => Future[B]): Future[B] =
    withMaxParallelRuns(lock, concurrencyLimit = 1)(thunk)

  /** Park this execution for the provided duration. After the duration
    * the returned `Future` will complete allowing the [[SideEffect]] to resume.
    *
    * During this time, the [[Execution]] will be seen as __WAITING__ in the UI and the API.
    */
  def park(duration: FiniteDuration): Future[Unit] =
    if (isWaiting.get) {
      sys.error(s"Already waiting")
    } else {
      streams.debug(s"Execution parked for $duration...")
      isWaiting.set(true)
      val p = Promise[Unit]
      p.tryCompleteWith(utils.Timeout(duration))
      this
        .onCancel(() => {
          p.tryComplete(Failure(ExecutionCancelled))
        })
        .unsubscribeOn(p.future)
      p.future.andThen {
        case _ =>
          streams.debug(s"Resuming")
          isWaiting.set(false)
      }
    }

  /**
    * Run this execution on its job.
    */
  def run(): Future[Completed] =
    job.run(this)
}

private[cuttle] object Execution {
  private val locks = TMap.empty[Any, ExecutionPool]
  implicit val ordering: Ordering[Execution[_]] =
    Ordering.by(e => (e.context: SchedulingContext, e.job.id, e.id))
  implicit def ordering0[S <: Scheduling]: Ordering[Execution[S]] =
    ordering.asInstanceOf[Ordering[Execution[S]]]
}

/** An [[ExecutionPlatform]] provides controlled access to shared resources. */
trait ExecutionPlatform {

  /** Expose a public `lolhttp` service for the platform internal statistics (for the UI and API). */
  def publicRoutes: PartialService = PartialFunction.empty

  /** Expose a private `lolhttp` service for the platform operations (for the UI and API). */
  def privateRoutes: AuthenticatedService = PartialFunction.empty

  /** @return the list of [[Execution]] waiting for resources on this platform.
    * These executions will be seen as __WAITING__ in the UI and the API. */
  def waiting: Set[Execution[_]]
}

private[cuttle] object ExecutionPlatform {
  implicit def fromExecution(implicit e: Execution[_]): Seq[ExecutionPlatform] = e.platforms
  def lookup[E: ClassTag](implicit platforms: Seq[ExecutionPlatform]): Option[E] =
    platforms.find(classTag[E].runtimeClass.isInstance).map(_.asInstanceOf[E])
}

/** An [[Executor]] is responsible to actually execute the [[SideEffect]] functions for the
  * given [[Execution Executions]]. */
class Executor[S <: Scheduling] private[cuttle] (val platforms: Seq[ExecutionPlatform],
                                                 xa: XA,
                                                 logger: Logger,
                                                 val cuttleProject: CuttleProject[S])(implicit retryStrategy: RetryStrategy)
    extends MetricProvider[S] {

  import ExecutionStatus._
  import Implicits.sideEffectThreadPool

  private implicit val contextOrdering: Ordering[S#Context] = Ordering.by(c => c: SchedulingContext)

  private val queries = new Queries {
    val appLogger: Logger = logger
  }

  private val pausedState: TMap[String, PausedJobWithExecutions[S]] = {
    val pausedJobs = queries.getPausedJobs.transact(xa).unsafeRunSync
    TMap(pausedJobs.map(pausedJob => pausedJob.id -> pausedJob.toPausedJobWithExecutions[S]()): _*)
  }
  private[cuttle] val runningState = TMap.empty[Execution[S], Future[Completed]]
  private val throttledState = TMap.empty[Execution[S], (Promise[Completed], FailingJob)]
  private val recentFailures = TMap.empty[(Job[S], S#Context), (Option[Execution[S]], FailingJob)]

  // signals whether the instance is shutting down
  private val isShuttingDown: Ref[Boolean] = Ref(false)
  private val timer = new Timer("com.criteo.cuttle.Executor.timer")
  private val executionsCounters: Ref[Counter[Long]] = Ref(
    Counter[Long](
      "cuttle_executions_total",
      help = "The number of finished executions that we have in concrete states by job and by tag"
    ))

  // executions that failed recently and are now running
  private def retryingExecutions(filteredJobs: Set[String]): Seq[(Execution[S], FailingJob, ExecutionStatus)] =
    atomic { implicit txn =>
      val runningIds = runningState.collect {
        case (e: Execution[S], _) if filteredJobs.contains(e.job.id) => (e.job.id, e.context) -> e
      }
      val waitingExecutions = platforms.flatMap(_.waiting).toSet

      recentFailures
        .flatMap({
          case ((job, context), (_, failingJob)) =>
            runningIds
              .get((job.id, context))
              .map(execution => {
                val status =
                  if (execution.isWaiting.get || waitingExecutions.contains(execution)) ExecutionWaiting
                  else ExecutionRunning
                (execution, failingJob, status)
              })
        })
        .toSeq
    }

  private def retryingExecutionsSize(filteredJobs: Set[String]): Int =
    atomic { implicit txn =>
      val runningIds = runningState.toSeq.collect {
        case (e: Execution[S], _) if filteredJobs.contains(e.job.id) => (e.job.id, e.context)
      }

      recentFailures.count({ case ((job, context), _) => runningIds.contains((job.id, context)) })
    }

  private def startMonitoringExecutions() = {
    val SC = utils.createScheduler("com.criteo.cuttle.platforms.ExecutionMonitor.SC")

    val intervalSeconds = 1
    SC.awakeEvery[IO](intervalSeconds.second)
      .map(_ => {
        runningExecutions
          .filter({ case (_, s) => s == ExecutionStatus.ExecutionWaiting })
          .foreach({ case (e, _) => e.updateWaitingTime(intervalSeconds) })
      })
      .compile
      .drain
      .unsafeRunAsync(_ => ())
  }

  startMonitoringExecutions()

  private def flagWaitingExecutions(executions: Seq[Execution[S]]): Seq[(Execution[S], ExecutionStatus)] = {
    val waitings = platforms.flatMap(_.waiting).toSet
    executions.map { execution =>
      val status = if (execution.isWaiting.get || waitings.contains(execution)) ExecutionWaiting else ExecutionRunning
      (execution -> status)
    }
  }

  private[cuttle] def allRunning: Seq[ExecutionLog] =
    flagWaitingExecutions(runningState.single.keys.toSeq).map {
      case (execution, status) =>
        execution.toExecutionLog(status)
    }

  private[cuttle] def jobStatsForLastThirtyDays(jobId: String): IO[Seq[ExecutionStat]] =
    queries.jobStatsForLastThirtyDays(jobId).transact(xa)

  private[cuttle] def runningExecutions: Seq[(Execution[S], ExecutionStatus)] =
    flagWaitingExecutions(runningState.single.keys.toSeq)

  private[cuttle] def runningExecutionsSizeTotal(filteredJobs: Set[String]): Int =
    runningState.single.keys.count(e => filteredJobs.contains(e.job.id))

  private[cuttle] def runningExecutionsSizes(filteredJobs: Set[String]): (Int, Int) = {
    val statuses =
      flagWaitingExecutions(runningState.single.keys.toSeq.filter(e => filteredJobs.contains(e.job.id))).map(_._2)
    (statuses.count(_ == ExecutionRunning), statuses.count(_ == ExecutionWaiting))
  }
  private[cuttle] def runningExecutions(filteredJobs: Set[String],
                                        sort: String,
                                        asc: Boolean,
                                        offset: Int,
                                        limit: Int): Seq[ExecutionLog] =
    Seq(runningState.single.snapshot.keys.toSeq.filter(e => filteredJobs.contains(e.job.id)))
      .map(flagWaitingExecutions)
      .map { executions =>
        sort match {
          case "job"       => executions.sortBy(x => (x._1.job.id, x._1))
          case "startTime" => executions.sortBy(x => (x._1.startTime.toString, x._1.id))
          case "status"    => executions.sortBy(x => (x._2.toString, x._1))
          case _           => executions.sortBy(_._1)
        }
      }
      .map { executions =>
        if (asc) executions else executions.reverse
      }
      .map(_.drop(offset).take(limit))
      .flatMap(_.map {
        case (execution, status) =>
          execution.toExecutionLog(status)
      })

  private[cuttle] def pausedExecutionsSize(filteredJobs: Set[String]): Int =
    pausedState.single.values.foldLeft(0) {
      case (acc, PausedJobWithExecutions(id, _, _, executions)) =>
        if (filteredJobs.contains(id))
          acc + executions.size
        else
          acc
    }

  private[cuttle] def pausedExecutions(filteredJobs: Set[String],
                                       sort: String,
                                       asc: Boolean,
                                       offset: Int,
                                       limit: Int): Seq[ExecutionLog] = {
    val filteredExecutions = pausedState.single.values
      .collect {
        case PausedJobWithExecutions(id, _, _, executions) if filteredJobs.contains(id) => executions.keys
      }
      .flatten
      .toSeq

    val ordering = sort match {
      case "job"       => Ordering.by((e: Execution[S]) => (e.job.id, e))
      case "startTime" => Ordering.by((e: Execution[S]) => (e.startTime.toString, e))
      case _           => Ordering[Execution[S]]
    }

    val finalOrdering = if (asc) ordering else ordering.reverse

    val sortedExecutions = filteredExecutions.sorted(finalOrdering)

    sortedExecutions
      .slice(offset, offset + limit)
      .map(_.toExecutionLog(ExecutionPaused))
  }

  private[cuttle] def allFailingExecutions: Seq[Execution[S]] =
    throttledState.single.keys.toSeq

  private[cuttle] def allFailingJobsWithContext: Set[(Job[S], S#Context)] =
    allFailingExecutions.map(e => (e.job, e.context)).toSet

  // Count as failing all jobs that have failed and are not running (throttledState)
  // and all jobs that have recently failed and are now running.
  private[cuttle] def failingExecutionsSize(filteredJobs: Set[String]): Int =
    throttledState.single.keys.filter(e => filteredJobs.contains(e.job.id)).size +
      retryingExecutionsSize(filteredJobs)

  private[cuttle] def failingExecutions(filteredJobs: Set[String],
                                        sort: String,
                                        asc: Boolean,
                                        offset: Int,
                                        limit: Int): Seq[ExecutionLog] =
    Seq(
      throttledState.single.toSeq
        .filter(x => filteredJobs.contains(x._1.job.id))
        .map(x => (x._1, x._2._2, ExecutionThrottled)) ++ retryingExecutions(filteredJobs))
      .map {
        sort match {
          case "job" =>
            _.sortBy({ case (execution, _, _) => (execution.job.id, execution) })
          case "startTime" =>
            _.sortBy({ case (execution, _, _) => (execution.startTime.toString, execution) })
          case "failed" =>
            _.sortBy({ case (execution, failingJob, _) => (failingJob.failedExecutions.size, execution) })
          case "retry" =>
            _.sortBy({ case (execution, failingJob, _) => (failingJob.nextRetry.map(_.toString), execution) })
          case "status" =>
            _.sortBy({ case (_, _, status) => status.toString })
          case _ =>
            _.sortBy({ case (execution, _, _) => execution })
        }
      }
      .map { executions =>
        if (asc) executions else executions.reverse
      }
      .map(_.drop(offset).take(limit))
      .flatMap(_.map {
        case (execution, failingJob, executionStatus) =>
          execution.toExecutionLog(executionStatus).copy(failing = Some(failingJob))
      })

  private[cuttle] def archivedExecutionsSize(jobs: Set[String]): IO[Int] =
    queries.getExecutionLogSize(jobs).transact(xa)

  private[cuttle] def archivedExecutions(queryContexts: Fragment,
                                         jobs: Set[String],
                                         sort: String,
                                         asc: Boolean,
                                         offset: Int,
                                         limit: Int,
                                         xa: XA): IO[Seq[ExecutionLog]] =
    queries.getExecutionLog(queryContexts, jobs, sort, asc, offset, limit).transact(xa)

  private[cuttle] def pausedJobs: Seq[PausedJob] = pausedState.single.values.map(_.toPausedJob()).toSeq

  private[cuttle] def cancelExecution(executionId: String)(implicit user: User): Unit = {
    val toCancel = atomic { implicit tx =>
      (runningState.keys ++ pausedState.values.flatMap(_.executions.keys) ++ throttledState.keys)
        .find(_.id == executionId)
    }
    toCancel.foreach(_.cancel())
  }

  private[cuttle] def getExecution(queryContexts: Fragment, executionId: String): IO[Option[ExecutionLog]] =
    atomic { implicit tx =>
      val predicate = (e: Execution[S]) => e.id == executionId
      pausedState.values
        .flatMap(_.executions.keys)
        .find(predicate)
        .map(_.toExecutionLog(ExecutionPaused))
        .orElse(throttledState.keys
          .find(predicate)
          .map(e => e.toExecutionLog(ExecutionThrottled).copy(failing = throttledState.get(e).map(_._2))))
        .orElse(runningState.keys.find(predicate).map { execution =>
          execution.toExecutionLog(flagWaitingExecutions(execution :: Nil).head._2)
        })
    } match {
      case None                      => queries.getExecutionById(queryContexts, executionId).transact(xa)
      case (a: Option[ExecutionLog]) => IO.pure(a)
    }

  private[cuttle] def openStreams(executionId: String): fs2.Stream[IO, Byte] =
    ExecutionStreams.getStreams(executionId, queries, xa)

  private[cuttle] def pauseJobs(jobs: Set[Job[S]])(implicit user: User): Unit = {
    val executionsToCancel = atomic { implicit tx =>
      val pauseDate = Instant.now()
      val pausedJobIds = pausedJobs.map(_.id)
      val jobsToPause = jobs
        .filter(job => !pausedJobIds.contains(job.id))
        .map(job => PausedJob(job.id, user, pauseDate))
      if (jobsToPause.isEmpty) return

      val pauseQuery = jobsToPause.map(queries.pauseJob).reduceLeft(_ *> _)
      Txn.setExternalDecider(new ExternalDecider {
        def shouldCommit(implicit txn: InTxnEnd): Boolean = {
          pauseQuery.transact(xa).unsafeRunSync
          true
        }
      })

      jobsToPause.flatMap { pausedJob =>
        pausedState.update(pausedJob.id, pausedJob.toPausedJobWithExecutions())
        runningState.filterKeys(_.job.id == pausedJob.id).keys ++ throttledState
          .filterKeys(_.job.id == pausedJob.id)
          .keys
      }
    }
    logger.debug(s"we will cancel ${executionsToCancel.size} executions")
    executionsToCancel.toList.sortBy(_.context).reverse.foreach { execution =>
      execution.streams.debug(s"Job has been paused by user ${user.userId}")
      execution.cancel()
    }
  }

  private[cuttle] def resumeJobs(jobs: Set[Job[S]])(implicit user: User): Unit = {
    val resumeQuery = jobs.map(job => queries.resumeJob(job.id)).reduceLeft(_ *> _)
    val jobIdsToResume = jobs.map(_.id)

    val executionsToResume = atomic { implicit tx =>
      Txn.setExternalDecider(new ExternalDecider {
        def shouldCommit(implicit tx: InTxnEnd): Boolean = {
          resumeQuery.transact(xa).unsafeRunSync
          true
        }
      })
      val executionsToResume = pausedState.collect {
        case (id, PausedJobWithExecutions(_, _, _, executions)) if jobIdsToResume.contains(id) => executions
      }.flatten

      jobs.foreach(job => pausedState -= job.id)

      executionsToResume.map {
        case (execution, promise) =>
          addExecution2RunningState(execution, promise)
          execution -> promise
      }
    }

    executionsToResume.toList.sortBy(_._1.context).foreach {
      case (execution, promise) =>
        execution.streams.debug(s"Job has been resumed by user ${user.userId}.")
        unsafeDoRun(execution, promise)
    }
  }

  private[cuttle] def relaunch(jobs: Set[String])(implicit user: User): Unit = {
    val execution2Promise = atomic { implicit txn =>
      throttledState.collect {
        case (execution, (promise, _)) if jobs.contains(execution.job.id) =>
          throttledState -= execution
          addExecution2RunningState(execution, promise)
          execution -> promise
      }.toSeq
    }

    execution2Promise.foreach {
      case (execution, promise) =>
        execution.streams.debug(s"Job has been relaunched by user ${user.userId}.")
        unsafeDoRun(execution, promise)
    }
  }

  private[cuttle] def forceSuccess(executionId: String)(implicit user: User): Unit = {
    val toForce = atomic { implicit tx =>
      (runningState.keys ++ pausedState.values.flatMap(_.executions.keys) ++ throttledState.keys)
        .find(execution => execution.id == executionId)
    }
    toForce.foreach(_.forceSuccess())
  }

  private[cuttle] def gracefulShutdown(timeout: scala.concurrent.duration.Duration)(implicit user: User): Unit = {

    import utils._

    // cancel all executions
    val toCancel = atomic { implicit txn =>
      isShuttingDown() = true
      runningState.keys ++ pausedState.values.flatMap(_.executions.keys) ++ throttledState.keys
    }
    toCancel.foreach(_.cancel())

    val runningFutures = atomic { implicit tx =>
      runningState.map({ case (_, v) => v })
    }

    Future
      .firstCompletedOf(List(Timeout(timeout), Future.sequence(runningFutures)))
      .andThen {
        case _ => hardShutdown()
      }
  }

  private[cuttle] def hardShutdown() = System.exit(0)

  private def addExecution2RunningState(execution: Execution[S], promise: Promise[Completed]): Unit =
    atomic { implicit txn =>
      execution.startTime = Some(Instant.now())
      runningState += (execution -> promise.future)
    }

  private def unsafeDoRun(execution: Execution[S], promise: Promise[Completed]): Unit =
    promise.completeWith(
      (Try(execution.run()) match {
        case Success(f) => f
        case Failure(e) => if (execution.forcedSuccess.single()) Future.successful(Completed) else Future.failed(e)
      }).andThen {
          case Success(_) =>
            execution.streams.debug(s"Execution successful")
            atomic { implicit txn =>
              runningState -= execution
              recentFailures -= (execution.job -> execution.context)
              updateFinishedExecutionCounters(execution, "success")
            }
          case Failure(e) =>
            val stacktrace = new StringWriter()
            e.printStackTrace(new PrintWriter(stacktrace))
            execution.streams.error(s"Execution failed:")
            execution.streams.error(stacktrace.toString)
            atomic {
              implicit tx =>
                updateFinishedExecutionCounters(execution, "failure")
                // retain jobs in recent failures if last failure happened in [now - retryStrategy.retryWindow, now]
                recentFailures.retain {
                  case (_, (retryExecution, failingJob)) =>
                    retryExecution.isDefined || failingJob.isLastFailureAfter(
                      Instant.now.minus(retryStrategy.retryWindow))
                }
                val failureKey = (execution.job, execution.context)
                val failingJob = recentFailures.get(failureKey).map(_._2).getOrElse(FailingJob(Nil, None))
                runningState -= execution
                val failedExecutions = execution
                  .toExecutionLog(ExecutionFailed)
                  .copy(endTime = Some(Instant.now)) :: failingJob.failedExecutions
                recentFailures += (failureKey -> (None -> failingJob.copy(failedExecutions = failedExecutions)))
            }
        }
        .andThen {
          case result =>
            try {
              ExecutionStreams.archive(execution.id, queries, xa)
            } catch {
              case e: Throwable =>
                e.printStackTrace()
            }
            if (execution.startTime.isDefined) {
              queries
                .logExecution(
                  execution
                    .toExecutionLog(if (result.isSuccess) ExecutionSuccessful else ExecutionFailed)
                    .copy(endTime = Some(Instant.now)),
                  execution.context.logIntoDatabase
                )
                .transact(xa)
                .unsafeRunSync
            }
        })

  private[cuttle] def updateFinishedExecutionCounters(execution: Execution[S], status: String): Unit =
    atomic { implicit txn =>
      val tagsLabel =
        if (execution.job.tags.nonEmpty)
          Set("tags" -> execution.job.tags.map(_.name).mkString(","))
        else
          Set.empty
      executionsCounters() = executionsCounters().inc(
        Set("type" -> status, "job_id" -> execution.job.id) ++ tagsLabel
      )
    }
  private def run0(all: Seq[(Job[S], S#Context)]): Seq[(Execution[S], Future[Completed])] = {
    sealed trait NewExecution
    case object ToRunNow extends NewExecution
    case object Paused extends NewExecution
    case class Throttled(launchDate: Instant) extends NewExecution

    val existingOrNew
      : Seq[Either[(Execution[S], Future[Completed]), (Job[S], Execution[S], Promise[Completed], NewExecution)]] =
      atomic { implicit txn =>
        if (isShuttingDown()) {
          Seq.empty
        } else
          all.map {
            case (job, context) =>
              val maybeAlreadyRunning: Option[(Execution[S], Future[Completed])] =
                runningState.find { case (e, _) => e.job == job && e.context == context }

              lazy val maybePaused: Option[(Execution[S], Future[Completed])] = pausedState
                .get(job.id)
                .flatMap(_.executions.collectFirst {
                  case (execution, promise) if execution.context == context =>
                    execution -> promise.future
                })

              lazy val maybeThrottled: Option[(Execution[S], Future[Completed])] =
                throttledState.find { case (e, _) => e.job == job && e.context == context }.map {
                  case (e, (p, _)) => (e, p.future)
                }

              maybeAlreadyRunning
                .orElse(maybePaused)
                .orElse(maybeThrottled)
                .toLeft {
                  val nextExecutionId = utils.randomUUID

                  val execution = Execution(
                    id = nextExecutionId,
                    job,
                    context,
                    streams = new ExecutionStreams {
                      def writeln(str: CharSequence) = ExecutionStreams.writeln(nextExecutionId, str)
                    },
                    platforms,
                    cuttleProject
                  )
                  val promise = Promise[Completed]

                  if (pausedState.contains(job.id)) {
                    val pausedJobWithExecutions = pausedState(job.id)
                    pausedState += job.id -> pausedJobWithExecutions.copy(
                      executions = pausedJobWithExecutions.executions + (execution -> promise))
                    (job, execution, promise, Paused)
                  } else if (recentFailures.contains(job -> context)) {
                    val (_, failingJob) = recentFailures(job -> context)
                    recentFailures += ((job -> context) -> (Some(execution) -> failingJob))
                    val throttleFor =
                      retryStrategy(job, context, recentFailures(job -> context)._2.failedExecutions.map(_.id))
                    val launchDate = failingJob.failedExecutions.head.endTime.get.plus(throttleFor)
                    throttledState += (execution -> ((promise, failingJob.copy(nextRetry = Some(launchDate)))))
                    (job, execution, promise, Throttled(launchDate))
                  } else {
                    addExecution2RunningState(execution, promise)
                    (job, execution, promise, ToRunNow)
                  }
                }
          }
      }

    existingOrNew.map(
      _.fold(
        identity, {
          case (job, execution, promise, whatToDo) =>
            Future {
              execution.streams.debug(s"Execution: ${execution.id}")
              execution.streams.debug(s"Context: ${execution.context.asJson}")
              execution.streams.debug()
              whatToDo match {
                case ToRunNow =>
                  unsafeDoRun(execution, promise)
                case Paused =>
                  execution.streams.debug(s"Delayed because job ${execution.job.id} is paused")
                  // we attach this callback to freshly created "Paused" execution
                  execution.onCancel {
                    () =>
                      val cancelNow = atomic { implicit tx =>
                        // we take the first pair of jobId, executions and filter executions by execution
                        val maybeJobId2Executions = pausedState.get(job.id).collectFirst {
                          case pwe @ PausedJobWithExecutions(_, _, _, executions) if executions.contains(execution) =>
                            job.id -> pwe.copy(executions = executions.filterKeys(_ == execution))
                        }

                        maybeJobId2Executions.fold(false) { x =>
                          pausedState += x
                          true
                        }
                      }
                      if (cancelNow) promise.tryFailure(ExecutionCancelled)
                  }
                case Throttled(launchDate) =>
                  execution.streams.debug(s"Delayed until $launchDate because previous execution failed")
                  val timerTask = new TimerTask {
                    def run = {
                      val runNow = atomic { implicit tx =>
                        if (throttledState.contains(execution)) {
                          throttledState -= execution
                          addExecution2RunningState(execution, promise)
                          true
                        } else {
                          false
                        }
                      }
                      if (runNow) unsafeDoRun(execution, promise)
                    }
                  }
                  timer.schedule(timerTask, java.util.Date.from(launchDate.atZone(ZoneId.systemDefault()).toInstant))
                  execution.onCancel { () =>
                    val cancelNow = atomic { implicit tx =>
                      val failureKey = (execution.job -> execution.context)
                      recentFailures.get(failureKey).foreach {
                        case (_, failingJob) =>
                          recentFailures += (failureKey -> (None -> failingJob))
                      }
                      val isStillDelayed = throttledState.contains(execution)
                      if (isStillDelayed) {
                        throttledState -= execution
                        true
                      } else {
                        false
                      }
                    }
                    if (cancelNow) promise.tryFailure(ExecutionCancelled)
                  }

              }
            }
            (execution, promise.future)
        }
      ))
  }

  /** Run the [[SideEffect]] function of the provided [[Job]] for the given [[SchedulingContext]].
    *
    * @param job The [[Job]] to run (actually its [[SideEffect]] function)
    * @param context The [[SchedulingContext]] (input of the [[SideEffect]] function)
    * @return The created [[Execution]] along with the `Future` tracking the execution status. */
  def run(job: Job[S], context: S#Context): (Execution[S], Future[Completed]) =
    run0(Seq(job -> context)).head

  /** Run the [[SideEffect]] function of the provided ([[Job Jobs]], [[SchedulingContext SchedulingContexts]]).
    *
    * @param all The [[Job Jobs]] and [[SchedulingContext SchedulingContexts]] to run.
    * @return The created [[Execution Executions]] along with their `Future` tracking the execution status. */
  def runAll(all: Seq[(Job[S], S#Context)]): Seq[(Execution[S], Future[Completed])] =
    run0(all.sortBy(_._2))

  /**
    * Atomically get executor stats.
    * @param jobs the list of jobs ids
    * @return how much ((running, waiting), paused, failing) jobs are in concrete states
    * */
  private def getStateAtomic(jobs: Set[String]) = atomic { implicit txn =>
    (runningExecutionsSizes(jobs), pausedExecutionsSize(jobs), failingExecutionsSize(jobs))
  }

  private[cuttle] def getStats(jobs: Set[String]): IO[Json] = {
    val ((running, waiting), paused, failing) = getStateAtomic(jobs)
    // DB state call
    archivedExecutionsSize(jobs).map(
      finished =>
        Map(
          "running" -> running,
          "waiting" -> waiting,
          "paused" -> paused,
          "failing" -> failing,
          "finished" -> finished
        ).asJson)
  }

  private[cuttle] def healthCheck(): Try[Boolean] =
    Try(queries.healthCheck.transact(xa).unsafeRunSync)

  private case class ExecutionInfo(jobId: String, tags: Set[String], status: ExecutionStatus)

  /**
    * @param jobs list of jobs whose metrics will be retrieved
    * @param getStateAtomic Atomically get executor stats. Given a list of jobs ids, returns how much
    *                       ((running, waiting), paused, failing) jobs are in concrete states
    * @param runningExecutions executions which are either either running or waiting for a free thread to start
    *                          @param pausedExecutions
    */
  private[cuttle] def getMetrics(jobs: Set[Job[S]])(
    getStateAtomic: Set[String] => ((Int, Int), Int, Int),
    runningExecutions: Seq[(Execution[S], ExecutionStatus)],
    pausedExecutions: Seq[Execution[S]],
    failingExecutions: Seq[Execution[S]]
  ): Seq[Metric] = {
    val jobIds = jobs.map(_.id)

    val ((runningCount, waitingCount), pausedCount, failingCount) = getStateAtomic(jobIds)
    val statMetrics = Seq(
      Gauge("cuttle_scheduler_stat_count", "The number of jobs that we have in concrete states")
        .labeled("type" -> "running", runningCount)
        .labeled("type" -> "waiting", waitingCount)
        .labeled("type" -> "paused", pausedCount)
        .labeled("type" -> "failing", failingCount)
    )

    val (running: Seq[ExecutionInfo], waiting: Seq[ExecutionInfo]) = runningExecutions
      .map {
        case (exec, status) =>
          ExecutionInfo(exec.job.id, exec.job.tags.map(_.name), status)
      }
      .partition { execution =>
        execution.status == ExecutionStatus.ExecutionRunning
      }

    val paused: Seq[ExecutionInfo] = pausedExecutions.map { exec =>
      ExecutionInfo(exec.job.id, exec.job.tags.map(_.name), ExecutionStatus.ExecutionPaused)
    }

    val failing: Seq[ExecutionInfo] = failingExecutions.map { exec =>
      ExecutionInfo(exec.job.id, exec.job.tags.map(_.name), ExecutionStatus.ExecutionThrottled)
    }

    statMetrics ++
      Seq(getMetricsByTag(running, waiting, paused, failing)) ++
      Seq(getMetricsByJob(running, waiting, paused, failing)) ++
      Seq(
        executionsCounters
          .single()
          .withDefaultsFor({
            for {
              job <- jobs.toSeq
              outcome <- Seq("success", "failure")
            } yield
              Set(("job_id", job.id), ("type", outcome)) ++ (if (job.tags.nonEmpty)
                                                               Set("tags" -> job.tags.map(_.name).mkString(","))
                                                             else Nil)
          }))
  }

  /**
    * @param jobs the list of jobs ids
    */
  override def getMetrics(jobIds: Set[String], jobs: Workload[S]): Seq[Metric] =
    atomic { implicit txn =>
      getMetrics(jobs.all.filter(j => jobIds.contains(j.id)))(
        getStateAtomic,
        runningExecutions,
        pausedState.values.flatMap(_.executions.keys).toSeq,
        allFailingExecutions
      )
    }

  private def getMetricsByTag(running: Seq[ExecutionInfo],
                              waiting: Seq[ExecutionInfo],
                              paused: Seq[ExecutionInfo],
                              failing: Seq[ExecutionInfo]): Metrics.Metric =
    (// Explode by tag
    running
      .flatMap { info =>
        info.tags
      }
      .groupBy(identity)
      .mapValues("running" -> _.size)
      .toList ++
      waiting
        .flatMap { info =>
          info.tags
        }
        .groupBy(identity)
        .mapValues("waiting" -> _.size)
        .toList ++
      paused
        .flatMap { info =>
          info.tags
        }
        .groupBy(identity)
        .mapValues("paused" -> _.size)
        .toList ++
      failing
        .flatMap { info =>
          info.tags
        }
        .groupBy(identity)
        .mapValues("failing" -> _.size)
        .toList).foldLeft(
      Gauge("cuttle_scheduler_stat_count_by_tag", "The number of executions that we have in concrete states by tag")
    ) {
      case (gauge, (tag, (status, count))) =>
        gauge.labeled(Set("tag" -> tag, "type" -> status), count)
      case (gauge, _) =>
        gauge
    }

  private def getMetricsByJob(running: Seq[ExecutionInfo],
                              waiting: Seq[ExecutionInfo],
                              paused: Seq[ExecutionInfo],
                              failing: Seq[ExecutionInfo]): Metrics.Metric =
    (
      running.groupBy(_.jobId).mapValues("running" -> _.size).toList ++
        waiting.groupBy(_.jobId).mapValues("waiting" -> _.size).toList ++
        paused.groupBy(_.jobId).mapValues("paused" -> _.size).toList ++
        failing.groupBy(_.jobId).mapValues("failing" -> _.size).toList
    ).foldLeft(
      Gauge("cuttle_scheduler_stat_count_by_job", "The number of executions that we have in concrete states by job")
    ) {
      case (gauge, (jobId, (status, count))) =>
        gauge.labeled(Set("job" -> jobId, "type" -> status), count)
    }
}<|MERGE_RESOLUTION|>--- conflicted
+++ resolved
@@ -184,13 +184,9 @@
   context: S#Context,
   streams: ExecutionStreams,
   platforms: Seq[ExecutionPlatform],
-<<<<<<< HEAD
-  cuttleProject: CuttleProject[S]
-)(implicit val executionContext: SideEffectExecutionContext) {
-=======
-  projectName: String
+  projectVersion: String
 )(implicit val executionContext: SideEffectThreadPool) {
->>>>>>> 7e04a8f9
+
 
   private var waitingSeconds = 0
   private[cuttle] var startTime: Option[Instant] = None
@@ -385,7 +381,7 @@
 class Executor[S <: Scheduling] private[cuttle] (val platforms: Seq[ExecutionPlatform],
                                                  xa: XA,
                                                  logger: Logger,
-                                                 val cuttleProject: CuttleProject[S])(implicit retryStrategy: RetryStrategy)
+                                                 val projectVersion: String)(implicit retryStrategy: RetryStrategy)
     extends MetricProvider[S] {
 
   import ExecutionStatus._
@@ -868,7 +864,7 @@
                       def writeln(str: CharSequence) = ExecutionStreams.writeln(nextExecutionId, str)
                     },
                     platforms,
-                    cuttleProject
+                    projectVersion
                   )
                   val promise = Promise[Completed]
 
