--- conflicted
+++ resolved
@@ -146,7 +146,6 @@
     assertThrows[IllegalArgumentException](nhourly(25, start))
   }
 
-<<<<<<< HEAD
   test("create backfills with fragmented versions") {
     val state: State = Map(
       testJob -> IntervalMap(
@@ -171,7 +170,7 @@
     assert(backfills(0).jobs.head == testJob)
     assert(backfills(0).jobs.last == testJob)
   }
-=======
+
   test("discard old versions in state") {
     val state: State = Map(
       testJob -> IntervalMap(
@@ -252,5 +251,4 @@
 
   }
 
->>>>>>> c1342e24
 }