--- conflicted
+++ resolved
@@ -430,50 +430,6 @@
     )
 
   private[timeseries] def publicRoutes(): PartialService = {
-<<<<<<< HEAD
-    val (jobStates, backfills) = scheduler.state
-    ({
-      case request @ GET at url"/api/timeseries/executions?job=$jobId&start=$start&end=$end" =>
-        type WatchedState = ((State, Set[Backfill]), Set[(Job[TimeSeries], TimeSeriesContext)])
-
-        def watchState(): Option[WatchedState] = Some((scheduler.state, executor.allFailingJobsWithContext))
-
-        def getExecutions: IO[Json] = {
-          val job = jobs.vertices.find(_.id == jobId).get
-          val calendar = job.scheduling.calendar
-          val startDate = Instant.parse(start)
-          val endDate = Instant.parse(end)
-          val requestedInterval = Interval(startDate, endDate)
-          val contextQuery = Database.sqlGetContextsBetween(Some(startDate), Some(endDate))
-          val archivedExecutions =
-            executor.archivedExecutions(contextQuery, Set(jobId), "", asc = true, 0, Int.MaxValue, xa)
-          val runningExecutions = executor.runningExecutions
-            .filter {
-              case (e, _) =>
-                e.job.id == jobId && e.context.toInterval.intersects(requestedInterval)
-            }
-            .map { case (e, status) => e.toExecutionLog(status) }
-          val remainingExecutions =
-            for {
-              (interval, maybeBackfill) <- jobStates(job)
-                .intersect(requestedInterval)
-                .toList
-                .collect { case (itvl, Todo(maybeBackfill)) => (itvl, maybeBackfill) }
-              (lo, hi) <- calendar.split(interval)
-            } yield {
-              val context = TimeSeriesContext(calendar.truncate(lo), calendar.ceil(hi), maybeBackfill, executor.projectVersion)
-              ExecutionLog("", job.id, None, None, context.asJson, ExecutionTodo, None, 0)
-            }
-          val throttledExecutions = executor.allFailingExecutions
-            .filter(e => e.job == job && e.context.toInterval.intersects(requestedInterval))
-            .map(_.toExecutionLog(ExecutionThrottled))
-
-          archivedExecutions.map(
-            archivedExecutions =>
-              ExecutionDetails(archivedExecutions ++ runningExecutions ++ remainingExecutions ++ throttledExecutions,
-                              parentExecutions(requestedInterval, job, jobStates)).asJson)
-        }
-=======
     case request @ GET at url"/api/timeseries/executions?job=$jobId&start=$start&end=$end" =>
       type WatchedState = ((State, Set[Backfill]), Set[(Job[TimeSeries], TimeSeriesContext)])
 
@@ -504,7 +460,7 @@
               .collect { case (itvl, Todo(maybeBackfill)) => (itvl, maybeBackfill) }
             (lo, hi) <- calendar.split(interval)
           } yield {
-            val context = TimeSeriesContext(calendar.truncate(lo), calendar.ceil(hi), maybeBackfill)
+            val context = TimeSeriesContext(calendar.truncate(lo), calendar.ceil(hi), maybeBackfill, executor.projectVersion)
             ExecutionLog("", job.id, None, None, context.asJson, ExecutionTodo, None, 0)
           }
         val throttledExecutions = executor.allFailingExecutions
@@ -516,37 +472,11 @@
             ExecutionDetails(archivedExecutions ++ runningExecutions ++ remainingExecutions ++ throttledExecutions,
                             parentExecutions(requestedInterval, job, jobStates)).asJson)
       }
->>>>>>> 50b6b90d
 
       def parentExecutions(requestedInterval: Interval[Instant],
                           job: Job[TimeSeries],
                           state: Map[Job[TimeSeries], IntervalMap[Instant, JobState]]): Seq[ExecutionLog] = {
 
-<<<<<<< HEAD
-          val calendar = job.scheduling.calendar
-          val parentJobs = jobs.edges
-            .collect({ case (child, parent, _) if child == job => parent })
-          val runningDependencies: Seq[ExecutionLog] = executor.runningExecutions
-            .filter {
-              case (e, _) => parentJobs.contains(e.job) && e.context.toInterval.intersects(requestedInterval)
-            }
-            .map({ case (e, status) => e.toExecutionLog(status) })
-          val failingDependencies: Seq[ExecutionLog] = executor.allFailingExecutions
-            .filter(e => parentJobs.contains(e.job) && e.context.toInterval.intersects(requestedInterval))
-            .map(_.toExecutionLog(ExecutionThrottled))
-          val remainingDependenciesDeps =
-            for {
-              parentJob <- parentJobs
-              (interval, maybeBackfill) <- state(parentJob)
-                .intersect(requestedInterval)
-                .toList
-                .collect { case (itvl, Todo(maybeBackfill)) => (itvl, maybeBackfill) }
-              (lo, hi) <- calendar.split(interval)
-            } yield {
-              val context = TimeSeriesContext(calendar.truncate(lo), calendar.ceil(hi), maybeBackfill, executor.projectVersion)
-              ExecutionLog("", parentJob.id, None, None, context.asJson, ExecutionTodo, None, 0)
-            }
-=======
         val calendar = job.scheduling.calendar
         val parentJobs = jobs.edges
           .collect({ case (child, parent, _) if child == job => parent })
@@ -567,10 +497,9 @@
               .collect { case (itvl, Todo(maybeBackfill)) => (itvl, maybeBackfill) }
             (lo, hi) <- calendar.split(interval)
           } yield {
-            val context = TimeSeriesContext(calendar.truncate(lo), calendar.ceil(hi), maybeBackfill)
+            val context = TimeSeriesContext(calendar.truncate(lo), calendar.ceil(hi), maybeBackfill, executor.projectVersion)
             ExecutionLog("", parentJob.id, None, None, context.asJson, ExecutionTodo, None, 0)
           }
->>>>>>> 50b6b90d
 
         runningDependencies ++ failingDependencies ++ remainingDependenciesDeps.toSeq
       }
@@ -643,69 +572,12 @@
                   case _   => Some((Interval(start, end), currentlyAggregatedPeriod))
                 }
               }
-<<<<<<< HEAD
-
-          def getStatusLabelFromState(jobState: JobState, job: Job[TimeSeries]): String =
-            jobState match {
-              case Running(e) =>
-                if (allFailing.exists(_.id == e))
-                  "failed"
-                else if (allWaitingIds.contains(e))
-                  "waiting"
-                else if (pausedJobs.contains(job.id))
-                  "paused"
-                else "running"
-              case Todo(_) => "todo"
-              case Done(_)    => "successful"
             }
 
-          def getVersionFromState(jobState: JobState): String = jobState match {
-            case Done(version) => version
-            case _ => ""
-          }
-
-          val jobTimelines =
-            (for { job <- project.jobs.all if filteredJobs.contains(job.id) } yield {
-              val calendarView = findAggregationLevel(
-                48,
-                TimeSeriesCalendarView(job.scheduling.calendar),
-                period
-              )
-              val jobExecutions = for {
-                (interval, jobStatesOnIntervals) <- aggregateExecutions(job, period, calendarView)
-              } yield {
-                val inBackfill = backfills.exists(
-                  bf =>
-                    bf.jobs.contains(job) &&
-                      IntervalMap(interval -> 0)
-                        .intersect(Interval(bf.start, bf.end))
-                        .toList
-                        .nonEmpty)
-                if (calendarView.aggregationFactor == 1)
-                  jobStatesOnIntervals match {
-                    case (_, state) :: Nil =>
-                      Some(JobExecution(interval, getStatusLabelFromState(state, job), inBackfill, getVersionFromState(state)))
-                    case _ => None
-                  } else
-                  jobStatesOnIntervals match {
-                    case l if l.nonEmpty => {
-                      val (duration, done, error) = l.foldLeft((0L, 0L, false))((acc, currentExecution) => {
-                        val (lo, hi) = currentExecution._1.toPair
-                        val jobStatus = getStatusLabelFromState(currentExecution._2, job)
-                        (acc._1 + lo.until(hi, ChronoUnit.SECONDS),
-                        acc._2 + (if (jobStatus == "successful") lo.until(hi, ChronoUnit.SECONDS) else 0),
-                        acc._3 || jobStatus == "failed")
-                      })
-                      Some(
-                        AggregatedJobExecution(interval, done.toDouble / duration.toDouble, error, inBackfill))
-                    }
-                    case Nil => None
-                  }
-              }
-              JobTimeline(job.id, calendarView, jobExecutions.flatten)
-            }).toList
-=======
-            }
+        def getVersionFromState(jobState: JobState): String = jobState match {
+          case Done(version) => version
+          case _ => ""
+        }
 
         def getStatusLabelFromState(jobState: JobState, job: Job[TimeSeries]): String =
           jobState match {
@@ -718,9 +590,8 @@
                 "paused"
               else "running"
             case Todo(_) => "todo"
-            case Done    => "successful"
+            case Done(_) => "successful"
           }
->>>>>>> 50b6b90d
 
         val jobTimelines =
           (for { job <- project.jobs.all if filteredJobs.contains(job.id) } yield {
@@ -742,7 +613,7 @@
               if (calendarView.aggregationFactor == 1)
                 jobStatesOnIntervals match {
                   case (_, state) :: Nil =>
-                    Some(JobExecution(interval, getStatusLabelFromState(state, job), inBackfill))
+                    Some(JobExecution(interval, getStatusLabelFromState(state, job), inBackfill, getVersionFromState(state)))
                   case _ => None
                 } else
                 jobStatesOnIntervals match {
