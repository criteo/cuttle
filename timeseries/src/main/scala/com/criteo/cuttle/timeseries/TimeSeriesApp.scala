package com.criteo.cuttle.timeseries

import TimeSeriesUtils._
import com.criteo.cuttle._
import lol.http._
import lol.json._
import io.circe._
import io.circe.syntax._
import io.circe.generic.auto._
<<<<<<< HEAD
=======
import cats.syntax.either._
>>>>>>> da8cab03

import scala.util.Try
import scala.math.Ordering.Implicits._
import java.time.Instant
import java.time.temporal.ChronoUnit._

import doobie.imports._
import intervals._
import Bound.{Bottom, Finite, Top}
import ExecutionStatus._
import Auth._

<<<<<<< HEAD
=======
import scala.collection.mutable.ListBuffer
>>>>>>> da8cab03
import scala.concurrent.ExecutionContext.Implicits.global

private[timeseries] trait TimeSeriesApp { self: TimeSeriesScheduler =>

  import App._
  import TimeSeriesCalendar._
  import JobState._

  private implicit val intervalEncoder = new Encoder[Interval[Instant]] {
    implicit val boundEncoder = new Encoder[Bound[Instant]] {
      override def apply(bound: Bound[Instant]) = bound match {
        case Bottom    => "-oo".asJson
        case Top       => "+oo".asJson
        case Finite(t) => t.asJson
      }
    }

    override def apply(interval: Interval[Instant]) =
      Json.obj(
        "start" -> interval.lo.asJson,
        "end" -> interval.hi.asJson
      )
  }

  private trait ExecutionPeriod {
    val period: Interval[Instant]
    val backfill: Boolean
    val aggregated: Boolean
  }

  private case class JobExecution(period: Interval[Instant], status: String, backfill: Boolean)
      extends ExecutionPeriod {
    override val aggregated: Boolean = false
  }

  private case class AggregatedJobExecution(period: Interval[Instant],
                                            completion: String,
                                            error: Boolean,
                                            backfill: Boolean)
      extends ExecutionPeriod {
    override val aggregated: Boolean = true
  }

  private case class JobTimeline(jobId: String, calendarView: TimeSeriesCalendarView, executions: List[ExecutionPeriod])

  private implicit val executionPeriodEncoder = new Encoder[ExecutionPeriod] {
    override def apply(executionPeriod: ExecutionPeriod) = {
      val coreFields = List(
        "period" -> executionPeriod.period.asJson,
        "backfill" -> executionPeriod.backfill.asJson,
        "aggregated" -> executionPeriod.aggregated.asJson
      )
      val finalFields = executionPeriod match {
        case JobExecution(_, status, _) => ("status" -> status.asJson) :: coreFields
        case AggregatedJobExecution(_, completion, error, _) =>
          ("completion" -> completion.asJson) :: ("error" -> error.asJson) :: coreFields
      }
      Json.obj(finalFields: _*)
    }
  }

  private implicit val jobTimelineEncoder = new Encoder[JobTimeline] {
    override def apply(jobTimeline: JobTimeline) = jobTimeline.executions.asJson
  }

  case class ExecutionDetails(jobExecutions: Seq[ExecutionLog], parentExecutions: Seq[ExecutionLog])

  private implicit val executionDetailsEncoder: Encoder[ExecutionDetails] =
    Encoder.forProduct2("jobExecutions", "parentExecutions")(
      e => (e.jobExecutions, e.parentExecutions)
    )

  private[cuttle] override def publicRoutes(workflow: Workflow[TimeSeries],
                                            executor: Executor[TimeSeries],
                                            xa: XA): PartialService = {

    case request @ GET at url"/api/timeseries/executions?job=$jobId&start=$start&end=$end" =>
      def watchState() = Some((state, executor.allFailingJobsWithContext))

      def getExecutions(watchedValue: Any = ()) = {
        val job = workflow.vertices.find(_.id == jobId).get
        val calendar = job.scheduling.calendar
        val startDate = Instant.parse(start)
        val endDate = Instant.parse(end)
        val requestedInterval = Interval(startDate, endDate)
        val contextQuery = Database.sqlGetContextsBetween(Some(startDate), Some(endDate))
        val archivedExecutions = executor.archivedExecutions(contextQuery, Set(jobId), "", true, 0, Int.MaxValue)
        val runningExecutions = executor.runningExecutions
          .filter {
            case (e, _) =>
              e.job.id == jobId && e.context.toInterval.intersects(requestedInterval)
          }
          .map { case (e, status) => e.toExecutionLog(status) }
        val (state, _) = this.state
        val remainingExecutions =
          for {
            (interval, maybeBackfill) <- state(job)
              .intersect(requestedInterval)
              .toList
              .collect { case (itvl, Todo(maybeBackfill)) => (itvl, maybeBackfill) }
            (lo, hi) <- calendar.split(interval)
          } yield {
            val context = TimeSeriesContext(calendar.truncate(lo), calendar.ceil(hi), maybeBackfill)
            ExecutionLog("", job.id, None, None, context.asJson, ExecutionTodo, None, 0)
          }
        val throttledExecutions = executor.allFailingExecutions
          .filter(e => e.job == job && e.context.toInterval.intersects(requestedInterval))
          .map(_.toExecutionLog(ExecutionThrottled))

        ExecutionDetails(archivedExecutions ++ runningExecutions ++ remainingExecutions ++ throttledExecutions,
                         parentExecutions(requestedInterval, job, state)).asJson
      }

      def parentExecutions(requestedInterval: Interval[Instant],
                           job: Job[TimeSeries],
                           state: Map[Job[TimeSeries], IntervalMap[Instant, JobState]]): Seq[ExecutionLog] = {

        val calendar = job.scheduling.calendar
        val parentJobs = workflow.edges
          .collect({ case (child, parent, _) if child == job => parent })
        val runningDependencies: Seq[ExecutionLog] = executor.runningExecutions
          .filter {
            case (e, _) => parentJobs.contains(e.job) && e.context.toInterval.intersects(requestedInterval)
          }
          .map({ case (e, status) => e.toExecutionLog(status) })
        val failingDependencies: Seq[ExecutionLog] = executor.allFailingExecutions
          .filter(e => parentJobs.contains(e.job) && e.context.toInterval.intersects(requestedInterval))
          .map(_.toExecutionLog(ExecutionThrottled))
        val remainingDependenciesDeps =
          for {
            parentJob <- parentJobs
            (interval, maybeBackfill) <- state(parentJob)
              .intersect(requestedInterval)
              .toList
              .collect { case (itvl, Todo(maybeBackfill)) => (itvl, maybeBackfill) }
            (lo, hi) <- calendar.split(interval)
          } yield {
            val context = TimeSeriesContext(calendar.truncate(lo), calendar.ceil(hi), maybeBackfill)
            ExecutionLog("", parentJob.id, None, None, context.asJson, ExecutionTodo, None, 0)
          }

        runningDependencies ++ failingDependencies ++ remainingDependenciesDeps.toSeq
      }

      if (request.headers.get(h"Accept").exists(_ == h"text/event-stream"))
        sse(watchState _, getExecutions)
      else
        Ok(getExecutions())

    case request @ GET at url"/api/timeseries/calendar/focus?start=$start&end=$end&jobs=$jobs" =>
      val filteredJobs = Try(jobs.split(",").toSeq.filter(_.nonEmpty)).toOption
        .filter(_.nonEmpty)
        .getOrElse(workflow.vertices.map(_.id))
        .toSet

      def watchState() = Some((state, executor.allFailingJobsWithContext))

      def getFocusView(watchedValue: Any = ()) = {
        val startDate = Instant.parse(start)
        val endDate = Instant.parse(end)
        val period = Interval(startDate, endDate)
        val (state, backfills) = this.state
        val backfillDomain =
          backfills.foldLeft(IntervalMap.empty[Instant, Unit]) { (acc, bf) =>
            if (bf.jobs.map(_.id).intersect(filteredJobs).nonEmpty)
              acc.update(Interval(bf.start, bf.end), ())
            else
              acc
          }

        val allFailing = executor.allFailingExecutions
        val allWaitingIds = executor.allRunning
          .filter(_.status == ExecutionWaiting)
          .map(_.id)

        def findAggregationLevel(n: Int,
                                 calendarView: TimeSeriesCalendarView,
                                 interval: Interval[Instant]): TimeSeriesCalendarView = {
          val aggregatedExecutions = calendarView.calendar.split(interval)
          if (aggregatedExecutions.size <= n)
            calendarView
          else
            findAggregationLevel(n, calendarView.upper(), interval)
        }

        def aggregateExecutions(
          job: TimeSeriesJob,
          period: Interval[Instant],
          calendarView: TimeSeriesCalendarView): List[(Interval[Instant], List[(Interval[Instant], JobState)])] =
          calendarView.calendar
            .split(period)
            .map { interval =>
              {
                val (start, end) = interval
                val currentlyAggregatedPeriod = state(job)
                  .intersect(Interval(start, end))
                  .toList
                  .sortBy(_._1.lo)
                currentlyAggregatedPeriod match {
                  case Nil => None
                  case _   => Some((Interval(start, end), currentlyAggregatedPeriod))
                }
              }
            }
            .flatten

        def getStatusLabelFromState(jobState: JobState): String =
          jobState match {
            case Running(e) =>
              if (allFailing.exists(_.id == e))
                "failed"
              else if (allWaitingIds.contains(e))
                "waiting"
              else "running"
            case Todo(_) => "todo"
            case Done    => "successful"
          }

        val jobTimelines =
          (for { job <- workflow.vertices if filteredJobs.contains(job.id) } yield {
            val calendarView = findAggregationLevel(
              48,
              TimeSeriesCalendarView(job.scheduling.calendar),
              period
            )
            val jobExecutions = (for {
              (interval, jobStatesOnIntervals) <- aggregateExecutions(job, period, calendarView)
            } yield {
              val inBackfill = backfills.exists(
                bf =>
                  bf.jobs.contains(job) &&
                    IntervalMap(interval -> 0)
                      .intersect(Interval(bf.start, bf.end))
                      .toList
                      .nonEmpty)
              if (calendarView.aggregationFactor == 1)
                jobStatesOnIntervals match {
                  case (_, state) :: Nil =>
                    Some(JobExecution(interval, getStatusLabelFromState(state), inBackfill))
                  case _ => None
                } else
                jobStatesOnIntervals match {
                  case l if l.nonEmpty => {
                    val (duration, done, error) = l.foldLeft((0L, 0L, false))((acc, currentExecution) => {
                      val (lo, hi) = currentExecution._1.toPair
                      val jobStatus = getStatusLabelFromState(currentExecution._2)
                      (acc._1 + lo.until(hi, SECONDS),
                       acc._2 + (if (jobStatus == "successful") lo.until(hi, SECONDS) else 0),
                       acc._3 || jobStatus == "failed")
                    })
                    Some(
                      AggregatedJobExecution(interval, f"${done.toDouble / duration.toDouble}%2.2f", error, inBackfill))
                  }
                  case Nil => None
                }
            })
            JobTimeline(job.id, calendarView, jobExecutions.flatten)
          }).toList

        Json.obj(
          "summary" -> jobTimelines
            .maxBy(_.executions.size)
            .calendarView
            .calendar
            .split(period)
            .flatMap {
              case (lo, hi) =>
                val isInbackfill = backfillDomain.intersect(Interval(lo, hi)).toList.nonEmpty
                val jobSummaries = for {
                  job <- workflow.vertices
                  if filteredJobs.contains(job.id)
                  (interval, jobState) <- state(job).intersect(Interval(lo, hi)).toList
                } yield {
                  val (lo, hi) = interval.toPair
                  (lo.until(hi, SECONDS), if (jobState == Done) lo.until(hi, SECONDS) else 0, jobState match {
                    case Running(e) => allFailing.exists(_.id == e)
                    case _          => false
                  })
                }
                if (jobSummaries.nonEmpty) {
                  val (duration, done, failing) = jobSummaries
                    .reduce((a, b) => (a._1 + b._1, a._2 + b._2, a._3 || b._3))
                  Some(
                    AggregatedJobExecution(Interval(lo, hi),
                                           f"${done.toDouble / duration.toDouble}%2.2f",
                                           failing,
                                           isInbackfill)
                  )
                } else {
                  None
                }
            }
            .asJson,
          "jobs" -> jobTimelines.map(jt => (jt.jobId -> jt)).toMap.asJson
        )
      }

      if (request.headers.get(h"Accept").exists(_ == h"text/event-stream"))
        sse(watchState _, getFocusView)
      else
        Ok(getFocusView())

    case request @ GET at url"/api/timeseries/calendar?jobs=$jobs" =>
      val filteredJobs = Try(jobs.split(",").toSeq.filter(_.nonEmpty)).toOption
        .filter(_.nonEmpty)
        .getOrElse(workflow.vertices.map(_.id))
        .toSet

      def watchState() = Some((state, executor.allFailingJobsWithContext))

      def getCalendar(watchedValue: Any = ()) = {
        val (state, backfills) = this.state
        val backfillDomain =
          backfills.foldLeft(IntervalMap.empty[Instant, Unit]) { (acc, bf) =>
            if (bf.jobs.map(_.id).intersect(filteredJobs).nonEmpty)
              acc.update(Interval(bf.start, bf.end), ())
            else
              acc
          }
        val upToMidnightToday = Interval(Bottom, Finite(Daily(UTC).ceil(Instant.now)))
        (for {
          job <- workflow.vertices.toList
          if filteredJobs.contains(job.id)
          (interval, jobState) <- state(job).intersect(upToMidnightToday).toList
          (start, end) <- Daily(UTC).split(interval)
        } yield
          (Daily(UTC).truncate(start), start.until(end, SECONDS), jobState == Done, jobState match {
            case Running(exec) => executor.allFailingExecutions.exists(_.id == exec)
            case _             => false
          }))
          .groupBy(_._1)
          .toList
          .sortBy(_._1)
          .map {
            case (date, set) =>
              val (total, done, stuck) = set.foldLeft((0L, 0L, false)) { (acc, exec) =>
                val (totalDuration, doneDuration, isAnyStuck) = acc
                val (_, duration, isDone, isStuck) = exec
                val newDone = if (isDone) duration else 0L
                (totalDuration + duration, doneDuration + newDone, isAnyStuck || isStuck)
              }
              val completion = Math.floor((done.toDouble / total.toDouble) * 10) / 10
              val correctedCompletion =
                if (completion == 0 && done != 0) 0.1
                else completion
              Map(
                "date" -> date.asJson,
                "completion" -> f"${correctedCompletion}%.1f".asJson
              ) ++ (if (stuck) Map("stuck" -> true.asJson) else Map.empty) ++
                (if (backfillDomain.intersect(Interval(date, Daily(UTC).next(date))).toList.nonEmpty)
                   Map("backfill" -> true.asJson)
                 else Map.empty)
          }
          .asJson

      }

      if (request.headers.get(h"Accept").exists(_ == h"text/event-stream"))
        sse(watchState _, getCalendar)
      else
        Ok(getCalendar())

    case GET at url"/api/timeseries/lastruns?job=$jobId" =>

<<<<<<< HEAD
      def toFiniteInstant(bound: Bound[Instant]): Instant = bound match {
        case Finite(instant)  => instant
        case _                => throw new IllegalArgumentException("expected finite instant")
      }

      val successfulIntervalMaps = _state
        .single
        .get
        .filter(s => s._1.id == jobId)
        .values
        .flatMap(m => m.toList)
        .filter(i => i._2 == JobState.Done)

      if (successfulIntervalMaps.isEmpty) NotFound
      else {
        Ok(
          Json.obj(
            "lastCompleteTime" -> toFiniteInstant(successfulIntervalMaps.head._1.hi).asJson,
            "lastTime" -> toFiniteInstant(successfulIntervalMaps.last._1.hi).asJson
          )
        )
      }

=======
      val contextQuery = Database.sqlGetContextsBetween(None, None)
      val archivedExecutions = executor.archivedExecutions(contextQuery, Set(jobId), "", true, 0, Int.MaxValue)

      implicit val decoder: Decoder[TimeSeriesContext] = new Decoder[TimeSeriesContext] {
        final def apply(c: HCursor): Decoder.Result[TimeSeriesContext] =
          for {
            start <- c.downField("start").as[String]
            end <- c.downField("end").as[String]
          } yield {
            new TimeSeriesContext(Instant.parse(start), Instant.parse(end))
          }
      }

      val aggregatedSuccessfulRuns = archivedExecutions
        .filter(e => e.status == ExecutionSuccessful && e.context.as[TimeSeriesContext].isRight)
        .map{ e =>
          val timeSeriesContext = e.context.as[TimeSeriesContext].right.get
          Interval(timeSeriesContext.start, timeSeriesContext.end)
        }
        .sortBy(_.lo)
        .foldLeft(ListBuffer.empty[Interval[Instant]]) { case (agg, thisInterval) =>
          agg.lastOption match {
            case Some(lastInterval) if lastInterval.hi == thisInterval.lo =>
              agg(agg.size - 1) = Interval(lastInterval.lo, thisInterval.hi)
            case _ => agg += thisInterval
          }
          agg
        }

      def boundToInstant(bound: Bound[Instant]): Instant = bound match {
        case Finite(hi)  => hi
        case _           => throw new IllegalArgumentException("expected finite interval")
      }

      if (aggregatedSuccessfulRuns.isEmpty) NotFound
      else Ok(
        Json.obj(
          "lastCompleteTime" -> boundToInstant(aggregatedSuccessfulRuns.head.hi).asJson,
          "lastTime" -> boundToInstant(aggregatedSuccessfulRuns.last.hi).asJson
        )
      )

>>>>>>> da8cab03

    case GET at url"/api/timeseries/backfills" =>
      Ok(
        Database
          .queryBackfills()
          .list
          .map(_.map {
            case (id, name, description, jobs, priority, start, end, created_at, status, created_by) =>
              Json.obj(
                "id" -> id.asJson,
                "name" -> name.asJson,
                "description" -> description.asJson,
                "jobs" -> jobs.asJson,
                "priority" -> priority.asJson,
                "start" -> start.asJson,
                "end" -> end.asJson,
                "created_at" -> created_at.asJson,
                "status" -> status.asJson,
                "created_by" -> created_by.asJson
              )
          })
          .transact(xa)
          .unsafePerformIO
          .asJson)
    case GET at url"/api/timeseries/backfills/$id?events=$events" =>
      val backfills = Database.getBackfillById(id).transact(xa).unsafePerformIO
      events match {
        case "true" | "yes" => sse(() => backfills, (b: Json) => b)
        case _              => Ok(backfills.asJson)
      }
    case GET at url"/api/timeseries/backfills/$backfillId/executions?events=$events&limit=$l&offset=$o&sort=$sort&order=$a" => {
      val limit = Try(l.toInt).toOption.getOrElse(25)
      val offset = Try(o.toInt).toOption.getOrElse(0)
      val asc = (a.toLowerCase == "asc")
      def asTotalJson(x: (Int, Double, Seq[ExecutionLog])) = x match {
        case (total, completion, executions) =>
          Json.obj(
            "total" -> total.asJson,
            "offset" -> offset.asJson,
            "limit" -> limit.asJson,
            "sort" -> sort.asJson,
            "asc" -> asc.asJson,
            "data" -> executions.asJson,
            "completion" -> completion.asJson
          )
      }
      val ordering = {
        val columnOrdering = sort match {
          case "job"       => Ordering.by((_: ExecutionLog).job)
          case "startTime" => Ordering.by((_: ExecutionLog).startTime)
          case "status"    => Ordering.by((_: ExecutionLog).status.toString)
          case _           => Ordering.by((_: ExecutionLog).id)
        }
        if (asc) {
          columnOrdering
        } else {
          columnOrdering.reverse
        }
      }
      def allExecutions(): Option[(Int, Double, Seq[ExecutionLog])] = {
        val archived =
          Database.getExecutionLogsForBackfill(backfillId).transact(xa).unsafePerformIO

        val runningExecutions = executor.runningExecutions
          .filter(t => {
            val bf = t._1.context.backfill
            bf.isDefined && bf.get.id == backfillId
          })
          .map({ case (execution, status) => execution.toExecutionLog(status) })

        val runningExecutionsIds = runningExecutions.map(_.id).toSet
        val archivedNotRunning = archived.filterNot(e => runningExecutionsIds.contains(e.id))
        val executions = (runningExecutions ++ archivedNotRunning)
        val completion = {
          executions.size match {
            case 0     => 0
            case total => (total - runningExecutions.size).toDouble / total
          }
        }
        Some((executions.size, completion, executions.sorted(ordering).drop(offset).take(limit)))
      }
      events match {
        case "true" | "yes" =>
          sse(allExecutions _, asTotalJson)
        case _ =>
          allExecutions().map(e => Ok(asTotalJson(e))).getOrElse(NotFound)
      }
    }
  }

  private[cuttle] override def privateRoutes(workflow: Workflow[TimeSeries],
                                             executor: Executor[TimeSeries],
                                             xa: XA): AuthenticatedService = {

    case req @ POST at url"/api/timeseries/backfill" =>
      implicit user =>
        req
          .readAs[Json]
          .map(
            _.as[BackfillCreate]
              .fold(
                _ => BadRequest("cannot parse request body"),
                backfill => {
                  val jobIds = backfill.jobs.split(",")
                  val jobs = workflow.vertices
                    .filter((job: TimeSeriesJob) => jobIds.contains(job.id))

                  if (backfillJob(backfill.name,
                                  backfill.description,
                                  jobs,
                                  backfill.startDate,
                                  backfill.endDate,
                                  backfill.priority,
                                  xa)) {
                    Ok("ok".asJson)
                  } else {
                    BadRequest("invalid backfill")
                  }
                }
              )
          )
  }
}<|MERGE_RESOLUTION|>--- conflicted
+++ resolved
@@ -7,10 +7,6 @@
 import io.circe._
 import io.circe.syntax._
 import io.circe.generic.auto._
-<<<<<<< HEAD
-=======
-import cats.syntax.either._
->>>>>>> da8cab03
 
 import scala.util.Try
 import scala.math.Ordering.Implicits._
@@ -23,10 +19,6 @@
 import ExecutionStatus._
 import Auth._
 
-<<<<<<< HEAD
-=======
-import scala.collection.mutable.ListBuffer
->>>>>>> da8cab03
 import scala.concurrent.ExecutionContext.Implicits.global
 
 private[timeseries] trait TimeSeriesApp { self: TimeSeriesScheduler =>
@@ -391,7 +383,6 @@
 
     case GET at url"/api/timeseries/lastruns?job=$jobId" =>
 
-<<<<<<< HEAD
       def toFiniteInstant(bound: Bound[Instant]): Instant = bound match {
         case Finite(instant)  => instant
         case _                => throw new IllegalArgumentException("expected finite instant")
@@ -414,51 +405,6 @@
           )
         )
       }
-
-=======
-      val contextQuery = Database.sqlGetContextsBetween(None, None)
-      val archivedExecutions = executor.archivedExecutions(contextQuery, Set(jobId), "", true, 0, Int.MaxValue)
-
-      implicit val decoder: Decoder[TimeSeriesContext] = new Decoder[TimeSeriesContext] {
-        final def apply(c: HCursor): Decoder.Result[TimeSeriesContext] =
-          for {
-            start <- c.downField("start").as[String]
-            end <- c.downField("end").as[String]
-          } yield {
-            new TimeSeriesContext(Instant.parse(start), Instant.parse(end))
-          }
-      }
-
-      val aggregatedSuccessfulRuns = archivedExecutions
-        .filter(e => e.status == ExecutionSuccessful && e.context.as[TimeSeriesContext].isRight)
-        .map{ e =>
-          val timeSeriesContext = e.context.as[TimeSeriesContext].right.get
-          Interval(timeSeriesContext.start, timeSeriesContext.end)
-        }
-        .sortBy(_.lo)
-        .foldLeft(ListBuffer.empty[Interval[Instant]]) { case (agg, thisInterval) =>
-          agg.lastOption match {
-            case Some(lastInterval) if lastInterval.hi == thisInterval.lo =>
-              agg(agg.size - 1) = Interval(lastInterval.lo, thisInterval.hi)
-            case _ => agg += thisInterval
-          }
-          agg
-        }
-
-      def boundToInstant(bound: Bound[Instant]): Instant = bound match {
-        case Finite(hi)  => hi
-        case _           => throw new IllegalArgumentException("expected finite interval")
-      }
-
-      if (aggregatedSuccessfulRuns.isEmpty) NotFound
-      else Ok(
-        Json.obj(
-          "lastCompleteTime" -> boundToInstant(aggregatedSuccessfulRuns.head.hi).asJson,
-          "lastTime" -> boundToInstant(aggregatedSuccessfulRuns.last.hi).asJson
-        )
-      )
-
->>>>>>> da8cab03
 
     case GET at url"/api/timeseries/backfills" =>
       Ok(
