package com.criteo.cuttle.timeseries.intervals

import scala.math.Ordered.orderingToOrdered
import cats._
import de.sciss.fingertree.{FingerTree, Measure}
import FingerTree._
import Bound.{Bottom, Top}

private[timeseries] class MeasureKey[A, B] extends Measure[(A, B), Option[A]] {
  override def toString = "Key"
  val zero: Option[A] = None
  def apply(x: (A, B)) = Some(x._1)

  def |+|(a: Option[A], b: Option[A]) = b
}

private[timeseries] object IntervalMap {

  private[intervals] type Elem[A, B] = (Interval[A], B)

  def apply[A: Ordering, B](elems: Elem[A, B]*)(implicit m: MeasureKey[Interval[A], B]): IntervalMap[A, B] = {
    val sortedElems = elems.sortBy(_._1.lo)
    val isOverlapping = sortedElems.toList.sliding(2).exists {
      case List((Interval(_, hi), v1), (Interval(lo, _), v2)) =>
        hi > lo || (hi == lo && v1 == v2)
      case _ => false
    }
    if (isOverlapping)
      throw new IllegalArgumentException("non-canonical intervals")

    new Impl(FingerTree(sortedElems: _*))
  }

  def empty[A: Ordering, B](implicit m: MeasureKey[Interval[A], B]): IntervalMap[A, B] =
    new Impl(FingerTree.empty)

  private[intervals] class Impl[A: Ordering, B](val tree: FingerTree[Option[Interval[A]], Elem[A, B]])
<<<<<<< HEAD
                                               (implicit val m: MeasureKey[Interval[A], B]) extends IntervalMap[A, B] {
=======
      extends IntervalMap[A, B] {
>>>>>>> 59585cb4
    def toList = tree.toList

    def lower(interval: Interval[A]): (Option[Interval[A]] => Boolean) = {
      case None                  => true
      case Some(Interval(lo, _)) => lo < interval.lo
    }

    def greater(interval: Interval[A]): Option[Interval[A]] => Boolean = {
      case None                  => true
      case Some(Interval(_, hi)) => hi <= interval.hi
    }

    def intersect(interval: Interval[A]) = {
      val (leftOfLow, rightOfLow) = tree.span(lower(interval))

      val withoutLow = leftOfLow.viewRight match {
        case ViewRightCons(_, (Interval(_, hi), v)) if hi > interval.lo =>
          (Interval(interval.lo, hi) -> v) +: rightOfLow
        case _ =>
          rightOfLow
      }
      val (leftOfHigh, rightOfHigh) = withoutLow.span(greater(interval))

      val newTree = rightOfHigh.viewLeft match {
        case ViewLeftCons((Interval(lo, _), v), _) if lo < interval.hi =>
          leftOfHigh :+ (Interval(lo, interval.hi) -> v)
        case _ =>
          leftOfHigh
      }

      new Impl(newTree)
    }

    def update(interval: Interval[A], value: B) = {
      val left = tree.takeWhile(lower(interval))
      val (remainingLeft, newLo) = left.viewRight match {
        case ViewRightCons(init, (Interval(lo, hi), v)) if hi >= interval.lo =>
          if (v == value)
            (init, lo)
          else
            (init :+ (Interval(lo, interval.lo) -> v), interval.lo)
        case _ =>
          (left, interval.lo)
      }

      val right = tree.dropWhile(greater(interval))
      val (newHi, remainingRight) = right.viewLeft match {
        case ViewLeftCons((Interval(lo, hi), v), tail) if lo <= interval.hi =>
          if (v == value)
            (hi, tail)
          else
            (interval.hi, (Interval(interval.hi, hi) -> v) +: tail)
        case _ =>
          (interval.hi, right)
      }

      new Impl((remainingLeft :+ (Interval(newLo, newHi) -> value)) ++ remainingRight)
    }

    def mapKeys[K: Ordering](f: A => K)(implicit m: MeasureKey[Interval[K], B]) =
      new Impl(FingerTree(tree.toList.map {
        case (interval, v) => (interval.map(f) -> v)
      }: _*))

    def whenIsDef[C](other: IntervalMap[A, C]) =
      new Impl(FingerTree((for {
        (interval, _) <- other.toList
        m <- this.intersect(interval).toList
      } yield m): _*))

    def whenIsUndef[C](other: IntervalMap[A, C]) = {
      val bounds = for {
        (Interval(lo, hi), _) <- other.toList
        b <- List(lo, hi)
      } yield b
      val newBounds =
        if (bounds.length == 0) {
          List(Bottom, Top)
        } else {
          val first = bounds.head
          val last = bounds.last
          val middle = bounds.tail.take(bounds.length - 2)
          (if (first == Bottom) List() else List(Bottom, first)) ++
            middle ++
            (if (last == Top) List() else List(last, Top))
        }
      val newIntervals = newBounds.grouped(2).toList.collect { case List(l, h) if l != h => Interval(l, h) }
      new Impl(FingerTree((for {
        interval <- newIntervals
        m <- this.intersect(interval).toList
      } yield m): _*))
    }

    override def equals(other: Any) = other match {
      case otherImpl: Impl[_, _] =>
        this.toList == otherImpl.toList
      case _ =>
        false
    }

    override def toString = toList.toString
  }

  private[timeseries] implicit def eqInstance[K: Ordering, A] = Eq.fromUniversalEquals[IntervalMap[K, A]]

  private[timeseries] implicit class FunctorEmptyInstance[K: Ordering, A](val m: IntervalMap[K, A]) {
    def map[B](f: A => B)(implicit m2: MeasureKey[Interval[K], B]): IntervalMap[K, B] = m match {
      case impl: Impl[K, A] =>
        val elems = impl.tree.toList.map {
          case (itvl, v) => itvl -> f(v)
        }
        elems.foldLeft(IntervalMap.empty[K, B]) {
          case (imap, (interval, value)) =>
            imap.update(interval, value)
        }
    }

    def mapFilter[B](f: A => Option[B])(implicit m2: MeasureKey[Interval[K], B]): IntervalMap[K, B] = m match {
      case impl: Impl[K, A] =>
        val elems = impl.tree.toList.map {
          case (itvl, v) => f(v).map(itvl -> _)
        }
        elems.foldLeft(IntervalMap.empty[K, B]) {
          case (imap, Some((interval, value))) =>
            imap.update(interval, value)
          case (imap, None) =>
            imap
        }
    }

    def collect[B](f: PartialFunction[A, B])(implicit m: MeasureKey[Interval[K], B]): IntervalMap[K, B] = mapFilter(f.lift)

    def filter(f: A => Boolean)(implicit m: MeasureKey[Interval[K], A]): IntervalMap[K, A] = mapFilter(a => Some(a).filter(f))
  }

}

private[timeseries] sealed trait IntervalMap[A, B] {
  import IntervalMap._

  def toList: List[Elem[A, B]]
  def update(interval: Interval[A], value: B): IntervalMap[A, B]
  def intersect(interval: Interval[A]): IntervalMap[A, B]
  def mapKeys[K: Ordering](f: A => K)(implicit m: MeasureKey[Interval[K], B]): IntervalMap[K, B]
  def whenIsDef[C](other: IntervalMap[A, C]): IntervalMap[A, B]
  def whenIsUndef[C](other: IntervalMap[A, C]): IntervalMap[A, B]
}<|MERGE_RESOLUTION|>--- conflicted
+++ resolved
@@ -35,11 +35,7 @@
     new Impl(FingerTree.empty)
 
   private[intervals] class Impl[A: Ordering, B](val tree: FingerTree[Option[Interval[A]], Elem[A, B]])
-<<<<<<< HEAD
                                                (implicit val m: MeasureKey[Interval[A], B]) extends IntervalMap[A, B] {
-=======
-      extends IntervalMap[A, B] {
->>>>>>> 59585cb4
     def toList = tree.toList
 
     def lower(interval: Interval[A]): (Option[Interval[A]] => Boolean) = {
